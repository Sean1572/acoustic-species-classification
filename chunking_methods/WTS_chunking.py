"""Chunking script from PyHa to convert weak labels to strong labels.
"""
<<<<<<< HEAD
import math

import numpy as np
import pandas as pd

=======
import pandas as pd
>>>>>>> 48f3b810

def create_chunk_row(row, rows_to_add, new_start, new_end):
    """
    Helper function that takes in a Dataframe containing annotations 
    and appends a single row to the Dataframe before returning it.
    Args:
        row (Series)
            - Row of a single annotation
        rows_to_add (Dataframe)
            - Dataframe of labels
        
        new_start (float)
            - The start time of the annotation in row
        duration (int)
            - The duration of the annotation in row
    Returns:
        Dataframe of labels with the newly appended row
    """
    chunk_row = row.copy()
    chunk_row["DURATION"] = new_end
    chunk_row["OFFSET"] = new_start
    rows_to_add.append(chunk_row.to_frame().T)
    return rows_to_add

def convolving_chunk(row, chunk_duration=3, only_slide=False):
    """
    Helper function that converts a Dataframe row containing a binary
    annotation to uniform chunks of chunk_length. 
    Note: Annotations of length shorter than min_length are ignored. Annotations
    that are shorter than or equal to chunk_length are chopped into three chunks
    where the annotation is placed at the start, middle, and end. Annotations
    that are longer than chunk_length are chunked used a sliding window.
    Args:
        row (Series)
            - Row of a single annotation
        chunk_length (int)
            - duration in seconds to set all annotation chunks
        
        min_length (float)
            - duration in seconds to ignore annotations shorter in length
        only_slide (bool)
            - If True, only annotations greater than chunk_length are chunked
    Returns:
        Dataframe of labels with chunk_length duration 
        (elements in "OFFSET" are divisible by chunk_length).
    """
    chunk_df = pd.DataFrame(columns=row.to_frame().T.columns)
    rows_to_add = []
    offset = row["OFFSET"]
    duration = row["DURATION"]
    chunk_half_duration = chunk_duration / 2
    
    #Ignore small duration (could be errors, play with this value)
    if duration < 0.4:
        return chunk_df

    if duration <= chunk_duration and not only_slide:
        #Put the original bird call at...
        #1) Start of clip
        if (offset+chunk_duration) < row["CLIP LENGTH"]:
            rows_to_add = create_chunk_row(row, rows_to_add, offset, chunk_duration)
            
        #2) End of clip
        if offset+duration-chunk_duration > 0: 
            rows_to_add = create_chunk_row(row, rows_to_add, offset+duration-chunk_duration, chunk_duration)
            
        #3) Middle of clip
        if offset+duration-chunk_half_duration>0 and (offset+duration+chunk_half_duration)< row["CLIP LENGTH"]:
            #Could be better placed in middle, maybe with some randomization?
            rows_to_add = create_chunk_row(row, rows_to_add, (offset+duration-chunk_half_duration), chunk_duration)
            
    #Longer than chunk duration
    else:
        #Perform Yan's Sliding Window operation
        clip_num=int(duration/(chunk_half_duration))
        for i in range(clip_num-1):
            new_start = offset+i*chunk_half_duration
            #new_end = offset + chunk_duration+i*chunk_half_duration
            if ((offset+chunk_duration)+i*chunk_half_duration) < row["CLIP LENGTH"]:
                rows_to_add = create_chunk_row(row, rows_to_add, new_start, chunk_duration) 
    #Add all new rows to our return df
    if len(rows_to_add) == 0:
        return chunk_df
    chunk_df = pd.concat(rows_to_add, ignore_index=True)
    return chunk_df

def dynamic_yan_chunking(df, chunk_duration=3, only_slide=False):
    """
    Function that converts a Dataframe containing binary
    annotations to uniform chunks of chunk_length. 
    Note: Annotations shorter than min_length are ignored. Annotations
    shorter than or equal to chunk_length are chopped into three chunks
    where the annotation is placed at the start, middle, and end. Annotations
    longer than chunk_length are chunked used a sliding window.
    Args:
        df (Dataframe)
            - Dataframe of annotations 
        chunk_length (int)
            - duration in seconds to set all annotation chunks
        
        min_length (float)
            - duration in seconds to ignore annotations shorter than
        only_slide (bool)
            - If True, only annotations greater than chunk_length are chunked
    Returns:
        Dataframe of labels with chunk_length duration 
        (elements in "OFFSET" are divisible by chunk_length).
    """
    return_dfs = []
    for _, row in df.iterrows():
        chunk_df = convolving_chunk(row, chunk_duration=chunk_duration, only_slide=only_slide)
        return_dfs.append(chunk_df)
    return pd.concat(return_dfs,  ignore_index=True)<|MERGE_RESOLUTION|>--- conflicted
+++ resolved
@@ -1,14 +1,6 @@
 """Chunking script from PyHa to convert weak labels to strong labels.
 """
-<<<<<<< HEAD
-import math
-
-import numpy as np
 import pandas as pd
-
-=======
-import pandas as pd
->>>>>>> 48f3b810
 
 def create_chunk_row(row, rows_to_add, new_start, new_end):
     """
