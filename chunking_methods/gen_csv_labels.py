"""Generates binary annotations using TweetyNet from weakly labeled audio.
This file should be run from inside the PyHa directory. It also requires
config.py and WTS_Chunking.py to be added to the PyHa directory. 
Input:     A path to a folder with audio files
Output:    A csv with chunked, strongly-labeled annotations
"""
import sys
from math import ceil
from pathlib import Path
import pandas as pd
from pydub import AudioSegment, exceptions
<<<<<<< HEAD
from chunks_config import get_config
from WTS_chunking import dynamic_yan_chunking
=======
from config import get_config
from sliding_chunks import dynamic_yan_chunking
>>>>>>> 61943cfd
# pylint: disable=import-error #this file gets put into PyHa
# pylint: disable=no-name-in-module
from PyHa.IsoAutio import generate_automated_labels #pyright: ignore


# This could be changed to use Microfaune or BirdNET, but the parameters are
# somewhat different and TweetyNet should be the default.
ISOLATION_PARAMETERS = {
    "model" : "tweetynet",
    "tweety_output": True,
    "verbose" : True
}

def convert_audio(directory: str, filetype: str) -> None:
    """Convert audio files to .wav files with PyDub. Used to ensure
    that TweetyNet can read the files for predictions.
    Args:
        directory (str)
            - Path to folder containing audio files
        filetype (str)
            - File extension for incoming audio files
    Returns:
        None
    """
    # conversion not needed for tweetynet processing
    if filetype in [".wav", ".mp3"]:
        print(f'Conversion from {filetype} not required for TweetyNet processing')
        return
    print(f'Converting audio for {directory}')
    file_list = [f for f in Path(directory).glob('**/*') if f.is_file()]
    for path in file_list:
        if path.suffix == filetype:
            audio = AudioSegment.from_file(path)
            audio.export(path.with_suffix('.wav'), format='wav')
        
def generate_labels(path: str) -> None:
    """Generate binary automated time-specific labels using TweetyNet as 
    implemented in PyHa.
    Args:
        path (str)
            - Path to folder containing audio files with at most one 
            subdirectory level
    Returns:
        PyHa-formatted DataFrame
    """
    rootdir = Path(path)
    if not rootdir.is_dir():
        print(f'Directory not found in path {path}', file=sys.stderr)
        sys.exit(1)

    # generate labels at a top level
    automated_df = generate_automated_labels(path, ISOLATION_PARAMETERS)

    # check subdirectories in case files organized by class
    subfolders = [str(f) for f in rootdir.rglob('*') if f.is_dir()]
    for folder in sorted(subfolders):
        temp_df = generate_automated_labels(folder, ISOLATION_PARAMETERS)
        if temp_df.empty:
            continue
        automated_df = pd.concat([automated_df, temp_df], ignore_index=True, sort=False)
    
    if automated_df.empty:
        print('No labels generated')
    
    return automated_df

def attach_labels(metadata_df: pd.DataFrame, binary_df: pd.DataFrame) -> pd.DataFrame:
    """ Attach the primary label from original metadata as a strong label
    for each chunk and reformat the columns for the training pipeline.
    Args:
        metadata_df (DataFrame)
            - DataFrame with original audio clip information. Assumes 
            Xeno-canto formatting.
        binary_df (DataFrame)
            - DataFrame with time-specific labels. Assumes PyHa formatting.  
    Returns:
        DataFrame with minimum required columns for training
    """
    if 'filename' not in metadata_df.columns:
        raise KeyError("This function merges .csvs on filename. Check your metadata columns!")
    strong_df = metadata_df.merge(binary_df, left_on='filename', right_on='IN FILE')
    strong_df = strong_df[['Species eBird Code',
                           'Scientific Name',
                           'IN FILE',
                           'FOLDER',
                           'OFFSET',
                           'DURATION',
                           'CLIP LENGTH']]
    strong_df = strong_df.rename(columns={'IN FILE': 'FILE NAME',
                                          'Species eBird Code': 'SPECIES',
                                          'Scientific Name': 'SCIENTIFIC'})
    return strong_df

def generate_sliding_chunks(strong_df: pd.DataFrame, chunk_length_s: int=5) -> pd.DataFrame:
    """Wrapper function. Creates sliding window chunks out of previously made annotations
    to make more training data and better capture calls.
    Args: 
        strong_df (DataFrame)
            - DataFrame with time-specific labels
        chunk_length_s (int)
            - Length of desired file chunks in seconds
        
    Returns a DataFrame with sliding window chunked annotations
    """
    return dynamic_yan_chunking(strong_df, chunk_length_s, only_slide=False)

def generate_raw_chunks(directory: str, metadata_df: pd.DataFrame, chunk_length_s: int=5,
                        filetype: str='.wav') -> pd.DataFrame:
    """Create simple chunks by dividing the file into equal length
    segments. Used as a baseline comparison to PyHa's pseudo-labeling.
    Args:
        directory (str)
            - Path to folder containing audio files
        metadata_df (DataFrame)
            - DataFrame original audio clip information. Assumes 
            Xeno-canto formatting.
        chunk_length_s (int)
            - Length of desired file chunks in seconds
        filetype (str)
            - File extension for incoming audio files
    Returns a DataFrame with end-to-end chunked annotations
    """  
    if 'filename' not in metadata_df.columns:
        raise KeyError("This function merges .csvs on filename. Check your metadata columns!")
    chunks = []
    chunk_length_ms = chunk_length_s * 1000
    file_list = [f for f in Path(directory).glob('**/*') if f.is_file() and f.suffix == filetype]
    for path in sorted(file_list):
        try:
            audio = AudioSegment.from_file(path)
        except exceptions.CouldntDecodeError as ex:
            # catch ffmpeg error
<<<<<<< HEAD
            print("Audio conversion failed for ", f)
            print(e)
=======
            print('Audio conversion failed for ', path)
            print(ex)
>>>>>>> 61943cfd
            continue
    
        file_length_ms = len(audio)
        num_chunks = ceil(file_length_ms / (chunk_length_ms))

        # attempt to match file with scientific name and ebird code
        try:
            row = metadata_df.loc[metadata_df['filename'] == path.name]
            scientific = row['Scientific Name'].iloc[0]
            species = row['Species eBird Code'].iloc[0]
        except IndexError as ex:
            print('Scientific name or species lookup failed for ', path.name)
            print(ex)
            continue
        
        # create chunks and add to dataframe
        for i in range(num_chunks):
            start = i * chunk_length_ms
            end = start + chunk_length_ms
            # cut off ending chunks that won't be 5s long
            if end <= file_length_ms:
                temp = {
                    'SPECIES' : species,
                    'SCIENTIFIC' : scientific,
                    'FILE NAME' : path.name,
                    'FOLDER' : path.parent,
                    'OFFSET' : start / 1000,
                    'DURATION' : chunk_length_s,
                    'CLIP LENGTH' : file_length_ms
                }
                chunks.append(temp)
    return pd.DataFrame(chunks)

def main():
    """Generates binary annotations using TweetyNet from weakly labeled audio.
    Args:
        None
    Returns:
        None
    """
    cfg = get_config()
    metadata = pd.read_csv(cfg.metadata)

    if cfg.sliding_window:
        # saved to csv in case attaching labels fails as generating labels takes more time
        print('Generating labels...')
        convert_audio(cfg.audio_path, cfg.filetype)
        labels = generate_labels(cfg.audio_path)
        labels.to_csv(cfg.strong_labels)

        print('Attaching strong labels...')
        strong_labels = attach_labels(metadata, labels)
        strong_labels.to_csv(cfg.strong_labels)
        
        print('Generating sliding chunks...')
        chunks_df = generate_sliding_chunks(strong_labels, cfg.chunk_length_s)
        chunks_df.to_csv(cfg.chunk_labels)
    else:
        print('Generating raw chunks...')
        chunks_df = generate_raw_chunks(
            directory=cfg.audio_path,
            metadata_df=metadata,
            chunk_length_s=cfg.chunk_length_s,
            filetype=cfg.filetype)
        chunks_df.to_csv(cfg.chunk_labels)
    print("Wrote chunks to", cfg.chunk_labels)

if __name__=="__main__":
    main()<|MERGE_RESOLUTION|>--- conflicted
+++ resolved
@@ -9,13 +9,8 @@
 from pathlib import Path
 import pandas as pd
 from pydub import AudioSegment, exceptions
-<<<<<<< HEAD
-from chunks_config import get_config
-from WTS_chunking import dynamic_yan_chunking
-=======
 from config import get_config
 from sliding_chunks import dynamic_yan_chunking
->>>>>>> 61943cfd
 # pylint: disable=import-error #this file gets put into PyHa
 # pylint: disable=no-name-in-module
 from PyHa.IsoAutio import generate_automated_labels #pyright: ignore
@@ -148,13 +143,8 @@
             audio = AudioSegment.from_file(path)
         except exceptions.CouldntDecodeError as ex:
             # catch ffmpeg error
-<<<<<<< HEAD
-            print("Audio conversion failed for ", f)
-            print(e)
-=======
             print('Audio conversion failed for ', path)
             print(ex)
->>>>>>> 61943cfd
             continue
     
         file_length_ms = len(audio)
