""" Gets the testing mAP of a model on soundscapes """

import pandas as pd
import torch
from torch.utils.data import DataLoader
import wandb

from pyha_analyzer import config
from pyha_analyzer import dataset
from pyha_analyzer import train
from pyha_analyzer import utils
from pyha_analyzer.models.timm_model import TimmModel

cfg = config.cfg

def get_test_map():
    """ Returns the testing mAP for the specified data and class list """
    torch.multiprocessing.set_start_method('spawn')
    print(f"Device is: {cfg.device}, Preprocessing Device is {cfg.prepros_device}")
    utils.set_seed(cfg.seed)
    wandb.init(mode="disabled")
    
    # Get dataset
    df = pd.read_csv(cfg.dataframe_csv, index_col=0)
    if cfg.class_list is None:
        raise ValueError("Class list must be specified in config")
    test_ds = dataset.PyhaDFDataset(df,train=False, species=cfg.class_list)
    dataloader = DataLoader(
        test_ds,
        cfg.train_batch_size,
        shuffle=False,
        num_workers=cfg.jobs,
    )

    # Get model
    model_for_run = TimmModel(num_classes=test_ds.num_classes, 
                              model_name=cfg.model).to(cfg.device)
    model_for_run.create_loss_fn(test_ds)
    try:
        model_for_run.load_state_dict(torch.load(cfg.model_checkpoint))
    except FileNotFoundError as exc:
        raise FileNotFoundError("Model not found: " + cfg.model_checkpoint) from exc
    
    # Testing
    model_for_run.eval()
<<<<<<< HEAD
    valid_map, _ = train.valid(model_for_run, dataloader, 0.0, 1.0)
    return valid_map
=======
    return train.valid(model_for_run, dataloader,None, 0.0)
>>>>>>> c07d6ff6


if __name__ == "__main__":
    test_map = get_test_map()
    print(f"Test mAP: {test_map}")
    <|MERGE_RESOLUTION|>--- conflicted
+++ resolved
@@ -43,12 +43,9 @@
     
     # Testing
     model_for_run.eval()
-<<<<<<< HEAD
-    valid_map, _ = train.valid(model_for_run, dataloader, 0.0, 1.0)
+    valid_map, _ = train.valid(model_for_run, dataloader,None, 0.0, 1.0)
     return valid_map
-=======
-    return train.valid(model_for_run, dataloader,None, 0.0)
->>>>>>> c07d6ff6
+
 
 
 if __name__ == "__main__":
