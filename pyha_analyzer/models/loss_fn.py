""" Loss functions """

import torch
from torch import nn

from pyha_analyzer import config

cfg = config.cfg

def cross_entropy(model, train_dataset, **_):
    """ Returns the cross entropy loss function and sets model.loss_fn
    """
    weight = None
    if cfg.imb and train_dataset is not None:
        weight = get_weights(train_dataset).to(cfg.device)
    model.loss_fn = nn.CrossEntropyLoss(weight=weight)
    return model.loss_fn

def bce(model, train_dataset, without_logits=False, **_):
    """ Returns the BCE loss function and sets model.loss_fn of model

    Added support for if we want to spilt sigmod and BCE loss or combine with
    BCEwithLogitsLoss
    """
    weight = None
    if cfg.imb and train_dataset is not None:
        weight = get_weights(train_dataset).to(cfg.device)

    if not without_logits:
        model.loss_fn = nn.BCEWithLogitsLoss(reduction='mean', weight=weight)
    else:
        model.loss_fn = nn.BCELoss(reduction='mean', weight=weight)
    return model.loss_fn

def get_weights(dataset):
<<<<<<< HEAD
    """ Returns the weights for the BCE loss function """
=======
    """ Return weights of imbalanced dataset as 1/{occurences of class} """
>>>>>>> a772e0fc
    return torch.tensor([min(1/p, 1) for p in dataset.class_sums])<|MERGE_RESOLUTION|>--- conflicted
+++ resolved
@@ -33,9 +33,5 @@
     return model.loss_fn
 
 def get_weights(dataset):
-<<<<<<< HEAD
-    """ Returns the weights for the BCE loss function """
-=======
     """ Return weights of imbalanced dataset as 1/{occurences of class} """
->>>>>>> a772e0fc
     return torch.tensor([min(1/p, 1) for p in dataset.class_sums])