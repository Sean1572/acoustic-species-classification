""" 
Contains methods related to pseudo-labeling
The basic idea behind pseudo-labeling is to take un labelled data, run it through a model,
and use its confident predictions as training data. 
This will hopefully help with domain shift problems because we can train on soundscape data.
"""
import logging
import math
import os
from pathlib import Path

import pandas as pd
import torch
import torchaudio
from torch.utils.data import DataLoader
from tqdm import tqdm

from pyha_analyzer import config, dataset, utils
from pyha_analyzer.models.timm_model import TimmModel

cfg = config.cfg
logger = logging.getLogger("acoustic_multiclass_training")

def make_raw_df() -> pd.DataFrame:
    """ Returns dataframe of all raw chunks in {data_path}/pseudo """
    files = os.listdir(os.path.join(cfg.data_path, "pseudo"))
    valid_formats = (".wav", ".mp3", ".flac", ".ogg", ".m4a", ".aiff", ".aif")
    valid_formats += tuple(f.upper() for f in valid_formats)
    # Split into raw chunks
    chunks = []
    for file in tqdm(files[:10]):
        file_len = 0
        path = Path(file)
        if path.suffix not in valid_formats:
            continue
        # Check if there is a preprocessed version
        if str(path.with_suffix(".pt")) in files:
            audio = torch.load(Path(cfg.data_path) / "pseudo" / path.with_suffix(".pt"))
            file_len = audio.shape[0] / cfg.sample_rate
        # Else load formatted version
        else:
            # Pyright is stupid and can't find torchaudio.load
            audio, sample_rate = \
                torchaudio.load(Path(cfg.data_path) / "pseudo" / file) # type: ignore
            file_len = audio.shape[1] / sample_rate
        # Append chunks to dataframe
        for i in range(int(file_len/cfg.chunk_length_s)):
            chunks.append(pd.Series({
                cfg.offset_col    : i * cfg.chunk_length_s,
                cfg.duration_col  : cfg.chunk_length_s,
                cfg.manual_id_col : cfg.config_dict["class_list"][0], # Set to stop error
                cfg.file_name_col : os.path.join("pseudo", file),
                "CLIP LENGTH"     : file_len}))
    df = pd.DataFrame(chunks)
    assert len(df)>0
    return df

def run_raw(model: TimmModel, df: pd.DataFrame):
    """ Returns predictions tensor from raw chunk dataframe """
    assert len(df)>0
    # Get dataset
    raw_ds = dataset.PyhaDFDataset(df,train=False, species=cfg.config_dict["class_list"])
    dataloader = DataLoader(raw_ds, cfg.train_batch_size, num_workers=cfg.jobs)

    # Testing
    model.eval()
    log_pred = []
    dataloader = tqdm(dataloader, total=math.ceil(len(raw_ds)/cfg.train_batch_size))

    with torch.no_grad():
        for _, (mels, labels, _) in enumerate(dataloader):
            _, outputs = model.run_batch(mels, labels)
            log_pred.append(torch.clone(torch.clone(outputs.cpu()).detach()))
    return torch.nn.functional.sigmoid(torch.concat(log_pred))


def get_pseudolabels(pred: torch.Tensor, raw_df: pd.DataFrame, threshold: float) -> pd.DataFrame:
    """ Returns dataframe of pseudolabels from predictions and raw dataframe """
    df = pd.DataFrame(pred, columns=cfg.class_list, dtype='float64')
    #TODO: Decide how we want to do this as a team
    allowed = df.apply(lambda x: x.max() > threshold, axis=1)
    filtered_species = df.idxmax(axis=1)[allowed]
    confidence = df.max(axis=1)[allowed]
    raw_df = raw_df[allowed]
    raw_df[cfg.manual_id_col] = filtered_species
    raw_df["CONFIDENCE"] = confidence
    if len(raw_df)==0: 
        raise RuntimeError("No valid pseudolabels found")
    return raw_df

def merge_with_cur(annotations: pd.DataFrame, pseudo_df: pd.DataFrame) -> pd.DataFrame:
    """ Merge psuedolabel dataset with current dataset and save to new file """
    # Merge with current dataset
    out = pd.concat([annotations, pseudo_df])
    out.reset_index(drop=True,inplace=True)
    # Delete columns with missing values to prevent row deletion errors
    out.dropna(inplace=True, axis='columns')
    return out

def add_pseudolabels(model: TimmModel, cur_df: pd.DataFrame, threshold: float) -> pd.DataFrame:
    """ Return annotations dataframe merged with pseudolabels """
    raw_df = make_raw_df()
    assert len(raw_df)>0
    pred = run_raw(model, raw_df)
    pseudo_df = get_pseudolabels(pred, raw_df, threshold)
    return merge_with_cur(cur_df, pseudo_df)

<<<<<<< HEAD

def pseudo_label_data(model): 
=======
    
def pseudo_labels(model):
    """
    Fine tune on pseudo labels
    """
    if cfg.config_dict["class_list"] is None:
        raise ValueError("Pseudo-labeling requires class list")
>>>>>>> a772e0fc
    logger.info("Generating raw dataframe...")
    raw_df = make_raw_df()
    model.create_loss_fn(raw_df)

    logger.info("Running model...")
    predictions = run_raw(model, raw_df)
    logger.info("Generating pseudo labels...")
    print(f"{raw_df=}")
    pseudo_df = get_pseudolabels(
        predictions, raw_df, cfg.pseudo_threshold
    )
    pseudo_df.to_csv("tmp_pseudo_labels.csv")
    logger.info("Saved pseudo dataset to tmp_pseudo_labels.csv")

<<<<<<< HEAD
    logger.info("Loading dataset...")
    train_ds = dataset.PyhaDFDataset(
        pseudo_df, train=cfg.pseudo_data_augs, species=cfg.class_list
    )
    _, valid_ds, infer_ds = dataset.get_datasets()
    train_dl, valid_dl, infer_dl = (
        dataset.get_dataloader(train_ds, valid_ds, infer_ds)
    )
    return pseudo_df, train_dl, valid_dl, infer_dl

def finetune(model):
    """
    Fine tune on pseudo labels
    """
    _, train_dl, valid_dl, infer_dl = pseudo_label_data(model)

    logger.info("Finetuning on pseudo labels...")
    train_process = TrainProcess(model, train_dl, valid_dl, infer_dl)
    train_process.valid()
    train_process.inference_valid()
    for _ in range(cfg.epochs):
        train_process.run_epoch()
        train_process.valid()
        train_process.inference_valid()

def main(in_sweep=True):
=======
def main():
>>>>>>> a772e0fc
    """ Main function """
    torch.multiprocessing.set_start_method('spawn', force=True)
    torch.multiprocessing.set_sharing_strategy('file_system')
    print(f"Device is: {cfg.device}, Preprocessing Device is {cfg.prepros_device}")
    utils.logging_setup()
    utils.set_seed(cfg.seed)
<<<<<<< HEAD
    utils.wandb_init(in_sweep, project_suffix="pseudolabel")
=======
    utils.wandb_init(in_sweep=False, disable=True)
>>>>>>> a772e0fc
    print("Creating model...")
    model = TimmModel(num_classes=len(cfg.class_list), model_name=cfg.model).to(cfg.device)
    model.create_loss_fn(None)
    if not model.try_load_checkpoint():
        raise RuntimeError("No model checkpoint found")
    finetune(model)


if __name__ == "__main__":
    main()<|MERGE_RESOLUTION|>--- conflicted
+++ resolved
@@ -28,6 +28,7 @@
     valid_formats += tuple(f.upper() for f in valid_formats)
     # Split into raw chunks
     chunks = []
+    #TODO: Fix
     for file in tqdm(files[:10]):
         file_len = 0
         path = Path(file)
@@ -105,18 +106,12 @@
     pseudo_df = get_pseudolabels(pred, raw_df, threshold)
     return merge_with_cur(cur_df, pseudo_df)
 
-<<<<<<< HEAD
-
-def pseudo_label_data(model): 
-=======
-    
 def pseudo_labels(model):
     """
     Fine tune on pseudo labels
     """
     if cfg.config_dict["class_list"] is None:
         raise ValueError("Pseudo-labeling requires class list")
->>>>>>> a772e0fc
     logger.info("Generating raw dataframe...")
     raw_df = make_raw_df()
     model.create_loss_fn(raw_df)
@@ -125,60 +120,26 @@
     predictions = run_raw(model, raw_df)
     logger.info("Generating pseudo labels...")
     print(f"{raw_df=}")
-    pseudo_df = get_pseudolabels(
+    return get_pseudolabels(
         predictions, raw_df, cfg.pseudo_threshold
     )
-    pseudo_df.to_csv("tmp_pseudo_labels.csv")
-    logger.info("Saved pseudo dataset to tmp_pseudo_labels.csv")
 
-<<<<<<< HEAD
-    logger.info("Loading dataset...")
-    train_ds = dataset.PyhaDFDataset(
-        pseudo_df, train=cfg.pseudo_data_augs, species=cfg.class_list
-    )
-    _, valid_ds, infer_ds = dataset.get_datasets()
-    train_dl, valid_dl, infer_dl = (
-        dataset.get_dataloader(train_ds, valid_ds, infer_ds)
-    )
-    return pseudo_df, train_dl, valid_dl, infer_dl
-
-def finetune(model):
-    """
-    Fine tune on pseudo labels
-    """
-    _, train_dl, valid_dl, infer_dl = pseudo_label_data(model)
-
-    logger.info("Finetuning on pseudo labels...")
-    train_process = TrainProcess(model, train_dl, valid_dl, infer_dl)
-    train_process.valid()
-    train_process.inference_valid()
-    for _ in range(cfg.epochs):
-        train_process.run_epoch()
-        train_process.valid()
-        train_process.inference_valid()
-
-def main(in_sweep=True):
-=======
 def main():
->>>>>>> a772e0fc
     """ Main function """
     torch.multiprocessing.set_start_method('spawn', force=True)
     torch.multiprocessing.set_sharing_strategy('file_system')
     print(f"Device is: {cfg.device}, Preprocessing Device is {cfg.prepros_device}")
     utils.logging_setup()
     utils.set_seed(cfg.seed)
-<<<<<<< HEAD
-    utils.wandb_init(in_sweep, project_suffix="pseudolabel")
-=======
-    utils.wandb_init(in_sweep=False, disable=True)
->>>>>>> a772e0fc
+    utils.wandb_init(in_sweep=False, disable=True, project_suffix="pseudolabel")
     print("Creating model...")
     model = TimmModel(num_classes=len(cfg.class_list), model_name=cfg.model).to(cfg.device)
     model.create_loss_fn(None)
     if not model.try_load_checkpoint():
         raise RuntimeError("No model checkpoint found")
-    finetune(model)
-
+    pseudo_df = pseudo_labels(model)
+    pseudo_df.to_csv("tmp_pseudo_labels.csv")
+    logger.info("Pseudo labels saved to tmp_pseudo_labels.csv")
 
 if __name__ == "__main__":
     main()