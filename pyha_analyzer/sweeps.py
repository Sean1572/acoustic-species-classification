"""
Sweeps file: 
    Run it to start a new sweep or start another agent for an existing
sweep. If the former, set the sweep_id option in config
"""

import torch
import wandb
import torch

from pyha_analyzer import config
from pyha_analyzer.train import main as train_main

cfg = config.cfg


sweep_config = {
    'method'            : 'bayes',
    'name'              : 'sweep',
    'early_terminate'   : {'type': 'hyperband', 'min_iter': 3},
    'metric'            : {'goal': 'maximize', 'name' : 'valid/map'},
    'parameters'        : {
        # General
        'epochs' : {'values':[3]},
        'model' : {'values':["eca_nfnet_l0"]},
        'chunk_length_s': {'values':[5]},
        'is_unchunked': {'values':[True]},
        'include_last': {'values':[True, False]},
        'does_center_chunking': {'values':[True, False]},
        'drop_rate': {'max': 0.8, 'min': 0.},
        'overlap': {'max': 1.0, 'min': 0.},
        'min_length_s': {'max': 2.0, 'min': 0.},
    }
}

def main():
    """
    Main function
    """
    sweep_id = cfg.sweep_id
    wandb.login()
    sweep_project = f"{cfg.wandb_project}-sweep"
    if not sweep_id:
        print("Starting a new sweep")
        sweep_id = wandb.sweep(
            sweep_config,
            entity=cfg.wandb_entity,
            project=sweep_project)
    else:
        sweep_id = f"{cfg.wandb_entity}/{sweep_project}/{cfg.sweep_id}"
    
    for _ in range(cfg.agent_run_count):
        wandb.agent(sweep_id, function = train_main, count=1)
        print("HOPEFULLY AGENT IS DONE ================================")

if __name__ == "__main__":
<<<<<<< HEAD
=======
    torch.multiprocessing.set_sharing_strategy('file_system')
>>>>>>> 72e2ab1b
    torch.multiprocessing.set_start_method('spawn')
    main()<|MERGE_RESOLUTION|>--- conflicted
+++ resolved
@@ -54,9 +54,6 @@
         print("HOPEFULLY AGENT IS DONE ================================")
 
 if __name__ == "__main__":
-<<<<<<< HEAD
-=======
     torch.multiprocessing.set_sharing_strategy('file_system')
->>>>>>> 72e2ab1b
     torch.multiprocessing.set_start_method('spawn')
     main()