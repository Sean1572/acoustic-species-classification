"""
Sweeps file: 
    Run it to start a new sweep or start another agent for an existing
sweep. If the former, set the sweep_id option in config
"""

import torch
import wandb

from pyha_analyzer import config
from pyha_analyzer.train import main as train_main

cfg = config.cfg


sweep_config = {
    'method'            : 'bayes',
    'name'              : 'sweep',
    'early_terminate'   : {'type': 'hyperband', 'min_iter': 3},
    'metric'            : {'goal': 'maximize', 'name' : 'valid/map'},
    'parameters'        : {
        # General
        'lr' : {
            'max': 0.01,
            'min': 5e-4,
            'distribution': 'log_uniform_values'
        },
        'epochs' : {'values':[3]},
        'model' : {'values':["eca_nfnet_l0",
                "eca_nfnet_l0",
                 "tf_efficientnet_b4",
                 "tf_efficientnet_b4",
                 "resnetv2_101",
                 "seresnext101_32x4d",
                 "rexnet_200"]},
        #Data Aug Probabilities
        'mixup_p'           : {'max': .6, 'min': 0.},
        'time_shift_p'      : {'max': .6, 'min': 0.},
        'noise_p'           : {'max': .6, 'min': 0.},
        'freq_mask_p'       : {'max': .6, 'min': 0.},
        'time_mask_p'       : {'max': .6, 'min': 0.},
        'rand_eq_p'         : {'max': .6, 'min': 0.},
        'bg_noise_p'        : {'max': .6, 'min': 0.},
        'lowpass_p'         : {'max': .6, 'min': 0.},
        #Data Aug Params
        'noise_type': {'values':
            ['white', 'pink', 'brown', 'blue', 'violet']
        },
        'noise_alpha': {'max': .25, 'min': 0.},
        'freq_mask_param': {'max': 50, 'min': 5},
        'time_mask_param': {'max': 50, 'min': 5},
        'mixup_alpha_range': {'values':
            [[0.1,0.4],
             [0.0, 0.6],
             [0.2, 0.3],
             [0.0, 0.3],
             [0.3, 0.6]]
        },
        'rand_eq_f_range': {'values':
            [[100, 8000],
             [20, 8000],
             [100, 18000],
             [400, 2000]]
        },
        'rand_eq_g_range': {'values':
            [[-8, 8],
             [-4, 4],
             [-2, 8],
             [-8, 2]]
        },
        'rand_eq_q_range': {'values':
            [[1, 9],
             [0.3, 9],
             [0.3, 3]]
        },
        'rand_eq_iters': {'max': 5, 'min': 0},
        'lowpass_cutoff': {
            'max': 18000,
            'min': 4000,
            'distribution': 'log_uniform_values'
        },
        'lowpass_q_val': {'max': 3., 'min': 0.1},
        'bg_noise_alpha_range': {'values':
            [[0.0, 0.2],
             [0.0, 0.4],
             [0.2, 0.3],
             [0.0, 0.3],
             [0.0, 0.1]]
        }
    }
}

def main():
    """
    Main function
    """
    sweep_id = cfg.sweep_id
    wandb.login()
    sweep_project = f"{cfg.wandb_project}-sweep"
    if not sweep_id:
        print("Starting a new sweep")
        sweep_id = wandb.sweep(
            sweep_config,
            entity=cfg.wandb_entity,
            project=sweep_project)
    else:
        sweep_id = f"{cfg.wandb_entity}/{sweep_project}/{cfg.sweep_id}"
    
    for _ in range(cfg.agent_run_count):
        wandb.agent(sweep_id, function = train_main, count=1)
        print("HOPEFULLY AGENT IS DONE ================================")

if __name__ == "__main__":
<<<<<<< HEAD
=======
    torch.multiprocessing.set_sharing_strategy('file_system')
    torch.multiprocessing.set_start_method('spawn')
>>>>>>> 72e2ab1b
    main()<|MERGE_RESOLUTION|>--- conflicted
+++ resolved
@@ -111,9 +111,6 @@
         print("HOPEFULLY AGENT IS DONE ================================")
 
 if __name__ == "__main__":
-<<<<<<< HEAD
-=======
     torch.multiprocessing.set_sharing_strategy('file_system')
     torch.multiprocessing.set_start_method('spawn')
->>>>>>> 72e2ab1b
     main()