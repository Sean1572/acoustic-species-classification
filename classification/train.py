--- conflicted
+++ resolved
@@ -11,25 +11,6 @@
 import datetime
 import os
 from typing import Any, Tuple
-<<<<<<< HEAD
-
-import config
-import numpy as np
-import torch
-import torch.nn.functional as F
-from dataset import get_datasets
-from models.early_stopper import EarlyStopper
-from models.timm_model import TimmModel
-from torch.amp.autocast_mode import autocast
-from torch.optim import Adam
-from torch.utils.data import DataLoader
-from torchmetrics.classification import MultilabelAveragePrecision
-                                       
-from tqdm import tqdm
-from utils import print_verbose, set_seed
-
-import wandb
-=======
 
 import config
 from augmentations import SyntheticNoise
@@ -48,7 +29,6 @@
 
 from models.early_stopper import EarlyStopper
 from models.timm_model import TimmModel
->>>>>>> 6ccb292e
 
 tqdm.pandas()
 time_now  = datetime.datetime.now().strftime('%Y%m%d-%H%M') 
@@ -92,15 +72,9 @@
     running_loss = 0
     log_n = 0
     log_loss = 0
-<<<<<<< HEAD
-    mAP = 0
-
-
-=======
     log_map = 0
     
     #scaler = torch.cuda.amp.GradScaler()
->>>>>>> 6ccb292e
     start_time = datetime.datetime.now()
     scaler = torch.cuda.amp.grad_scaler.GradScaler()
 
@@ -162,18 +136,10 @@
                 "clips/sec": annotations_per_sec,
                 "epoch_progress": epoch_progress,
             })
-<<<<<<< HEAD
-            print("i:", str(i).zfill(5), "  ",
-                  "epoch:", str(round(epoch_progress,3)).ljust(7), "  ",
-                  "clips/s:", str(round(annotations_per_sec,3)).ljust(7), "  ", 
-                  "Loss:", str(round(log_loss / log_n,3)).ljust(5), "  ",
-                  "mAP:", str(round(mAP / log_n,3)).ljust(5), "  ",
-=======
             print("i:", str(i).zfill(5), "epoch:", round(epoch_progress,3),
                   "clips/s:", str(round(annotations_per_sec,3)).ljust(7), 
                   "Loss:", str(round(log_loss / log_n,3)).ljust(5), 
                   "mAP:", str(round(log_map / log_n,3)).ljust(5),
->>>>>>> 6ccb292e
             )
             log_loss = 0
             log_n = 0
@@ -335,14 +301,8 @@
 
     # Load in dataset
     print("Loading Dataset")
-<<<<<<< HEAD
     # pylint: disable=unused-variable
     train_dataset, val_dataset = get_datasets()
-=======
-    # for future can use torchvision.transforms.RandomApply here
-    transforms = torch.nn.Sequential(SyntheticNoise("white", 0.05))
-    train_dataset, val_dataset = get_datasets(transforms=transforms)
->>>>>>> 6ccb292e
     train_dataloader, val_dataloader = load_datasets(train_dataset, val_dataset)
 
     print("Loading Model...")
