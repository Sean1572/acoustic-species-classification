--- conflicted
+++ resolved
@@ -49,12 +49,9 @@
         raise RuntimeError("Shape diff between output of models and labels, see above and debug")
 
 
-<<<<<<< HEAD
-=======
 
 # Splitting this up would be annoying!!!
 # pylint: disable=too-many-statements 
->>>>>>> c88d58a5
 def train(model: Any,
         data_loader: PyhaDF_Dataset,
         valid_loader:  PyhaDF_Dataset,
@@ -154,17 +151,6 @@
             mAP = 0
 
         if (i != 0 and i % (CONFIG.valid_freq) == 0):
-<<<<<<< HEAD
-            _, _, best_valid_cmap = valid(model, valid_loader, step, best_valid_cmap, CONFIG)
-
-        step += 1
-    return running_loss/len(data_loader), best_valid_cmap
-
-
-def valid(model: Any,
-          data_loader: PyhaDF_Dataset,
-          step: int,
-=======
             valid_start_time = datetime.datetime.now()
             _, _, best_valid_cmap = valid(model, valid_loader, epoch + i / len(data_loader), best_valid_cmap, CONFIG)
             # Ignore the time it takes to validate in annotations/sec
@@ -175,7 +161,6 @@
 def valid(model: Any,
           data_loader: PyhaDF_Dataset,
           epoch: int,
->>>>>>> c88d58a5
           best_valid_cmap: float,
           CONFIG) -> Tuple[float, float]:
     """
@@ -225,12 +210,7 @@
     wandb.log({
         "valid/loss": running_loss/len(data_loader),
         "valid/map": valid_map,
-<<<<<<< HEAD
-        "custom_step": step,
-        "epoch_progress": step,
-=======
         "epoch_progress": epoch,
->>>>>>> c88d58a5
     })
 
     print(f"Validation Loss:\t{running_loss/len(data_loader)} \n Validation mAP:\t{valid_map}" )
@@ -330,11 +310,7 @@
             CONFIG
         )
         
-<<<<<<< HEAD
-        _, _, best_valid_cmap = valid(model_for_run, val_dataloader, step, best_valid_cmap, CONFIG)
-=======
         _, _, best_valid_cmap = valid(model_for_run, val_dataloader, epoch + 1, best_valid_cmap, CONFIG)
->>>>>>> c88d58a5
         print("Best validation cmap:", best_valid_cmap.item())
         
 if __name__ == '__main__':
