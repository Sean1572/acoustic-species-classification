# pylint: disable=R0902
# pylint: disable=W0621
# pylint: disable=R0913
# pylint: disable=E1121
# R0902, W0621 -> Not redefining these values, they are all the same value,
# R0913, E1121 -> These functions just have a lot of args that are frequently changed since ML

"""
    Contains the training and validation function and logging to Weights and Biases
    Methods:
        train: trains the model
        valid: calculates validation loss and accuracy
        set_seed: sets the random seed
        init_wandb: initializes the Weights and Biases logging


"""
from typing import Any, Tuple
import os
import datetime
from torchmetrics.classification import MultilabelAveragePrecision

import torch
import torch.nn.functional as F
from torch.optim import Adam
from torch.amp import autocast
import numpy as np
from dataset import PyhaDF_Dataset, get_datasets
from model import TimmModel, EarlyStopper
from utils import set_seed, print_verbose
import config
from augmentations import SyntheticNoise
from tqdm import tqdm
import wandb



tqdm.pandas()
time_now  = datetime.datetime.now().strftime('%Y%m%d-%H%M') 
device = 'cuda' if torch.cuda.is_available() else 'cpu'
wandb_run = None
cfg = config.cfg

def check_shape(outputs, labels):
    """
    Checks to make sure the output is the same
    """
    if outputs.shape != labels.shape:
        print(outputs.shape)
        print(labels.shape)
        raise RuntimeError("Shape diff between output of models and labels, see above and debug")



# Splitting this up would be annoying!!!
# pylint: disable=too-many-statements 
def train(model: Any,
        data_loader: PyhaDF_Dataset,
        valid_loader:  PyhaDF_Dataset,
        optimizer: torch.optim.Optimizer,
        scheduler,
        device: str,
        epoch: int,
        best_valid_map: float
       ) -> Tuple[float, int, float]:
    """ Trains the model
        Returns:
            loss: the average loss over the epoch
            best_valid_map: the best validation mAP
    """
    print_verbose('size of data loader:', len(data_loader),verbose=cfg.verbose)
    model.train()

    running_loss = 0
    log_n = 0
    log_loss = 0
    mAP = 0
    
    scaler = torch.cuda.amp.GradScaler()


    start_time = datetime.datetime.now()
    
    scaler = torch.cuda.amp.GradScaler()

    for i, (mels, labels) in enumerate(data_loader):
        optimizer.zero_grad()
        mels = mels.to(device)
        labels = labels.to(device)
        
        with autocast(device_type=device, dtype=torch.float16, enabled=cfg.mixed_precision):
            outputs = model(mels)
            check_shape(outputs, labels)
            loss = model.loss_fn(outputs, labels)
        outputs = outputs.to(dtype=torch.float32)
        loss = loss.to(dtype=torch.float32)

        if cfg.mixed_precision:
            scaler.scale(loss).backward()
            scaler.step(optimizer)
            scaler.update()
        else:
            loss.backward()
            optimizer.step()
        
        if scheduler is not None:
            scheduler.step()

        running_loss += loss.item()

        metric = MultilabelAveragePrecision(num_labels=model.num_classes, average="macro")
        batch_mAP = metric(outputs.detach().cpu(), labels.detach().cpu().long()).item()
        # https://forums.fast.ai/t/nan-values-when-using-precision-in-multi-classification/59767/2
        # Could be possible when model is untrained so we only have FNs
        if np.isnan(batch_mAP):
            batch_mAP = 0
        mAP += batch_mAP

        log_loss += loss.item()
        log_n += 1

        if (i != 0 and i % (cfg.logging_freq) == 0) or i == len(data_loader) - 1:
            duration = (datetime.datetime.now() - start_time).total_seconds()
            start_time = datetime.datetime.now()
            annotations = ((i % cfg.logging_freq) or cfg.logging_freq) * cfg.train_batch_size
            annotations_per_sec = annotations / duration
            epoch_progress = epoch + float(i) / len(data_loader)
            #Log to Weights and Biases
            wandb.log({
                "train/loss": log_loss / log_n,
                "train/mAP": mAP / log_n,
                "i": i,
                "epoch": epoch,
                "clips/sec": annotations_per_sec,
                "epoch_progress": epoch_progress,
            })
            print("i:", i, "epoch:", epoch_progress,
                  "clips/s:", annotations_per_sec, 
                  "Loss:", log_loss / log_n, 
                  "mAP", mAP / log_n)
            log_loss = 0
            log_n = 0
            mAP = 0

        if (i != 0 and i % (cfg.valid_freq) == 0):
            valid_start_time = datetime.datetime.now()
            _, _, best_valid_map = valid(model, 
<<<<<<< HEAD
                                         valid_loader, 
                                         epoch + i / len(data_loader), 
                                         best_valid_map)
=======
                                          valid_loader, 
                                          epoch + i / len(data_loader), 
                                          best_valid_map, 
                                          CONFIG)
            model.train()
>>>>>>> d1815b95

            # Ignore the time it takes to validate in annotations/sec
            start_time += datetime.datetime.now() - valid_start_time
    return running_loss/len(data_loader), best_valid_map


def valid(model: Any,
          data_loader: PyhaDF_Dataset,
          epoch_progress: float,
          best_valid_map: float
          ) -> Tuple[float, float, float]:
    """ Run a validation loop
    Arguments:
        model: the model to validate
        data_loader: the validation data loader
        epoch_progress: the progress of the epoch
            - Note: If this is an integer, it will run the full
                    validation set, otherwise runs cfg.valid_dataset_ratio
        best_valid_map: the best validation mAP
    Returns:
        Tuple of (loss, valid_map, best_valid_map)
    """
    model.eval()

    running_loss = 0
    pred = []
    label = []
    dataset_ratio: float = cfg.valid_dataset_ratio
    if epoch_progress.is_integer():
        dataset_ratio = 1.0

    num_valid_samples = int(len(data_loader)*dataset_ratio)

    # tqdm is a progress bar
    dl = tqdm(data_loader, position=5, total=num_valid_samples)

    if cfg.map_debug and cfg.model_checkpoint is not None:
        pred = torch.load("/".join(cfg.model_checkpoint.split('/')[:-1]) + '/pred.pt')
        label = torch.load("/".join(cfg.model_checkpoint.split('/')[:-1]) + '/label.pt')
    else:
        with torch.no_grad():
            for index, (mels, labels) in enumerate(dl):
                if index > len(dl) * dataset_ratio:
                    # Stop early if not doing full validation
                    break
                mels = mels.to(device)
                labels = labels.to(device)
                
                # argmax
                outputs = model(mels)
                check_shape(outputs, labels)
                
                loss = model.loss_fn(outputs, labels)
                    
                running_loss += loss.item()
                
                pred.append(outputs.cpu().detach())
                label.append(labels.cpu().detach())


            pred = torch.cat(pred)
            label = torch.cat(label)
            if cfg.map_debug and cfg.model_checkpoint is not None:
                torch.save(pred, "/".join(cfg.model_checkpoint.split('/')[:-1]) + '/pred.pt')
                torch.save(label, "/".join(cfg.model_checkpoint.split('/')[:-1]) + '/label.pt')

    # softmax predictions
    pred = F.softmax(pred).to(device)

    metric = MultilabelAveragePrecision(num_labels=model.num_classes, average="macro")
    valid_map = metric(pred.detach().cpu(), label.detach().cpu().long())

    # Log to Weights and Biases
    wandb.log({
        "valid/loss": running_loss/num_valid_samples,
        "valid/map": valid_map,
        "epoch_progress": epoch_progress,
    })

    print(f"Validation Loss:\t{running_loss/len(data_loader)} \n Validation mAP:\t{valid_map}" )
    if valid_map > best_valid_map:
        path = os.path.join("models",wandb_run.name + '.pt')
        if not os.path.exists("models"):
            os.mkdir("models")
        torch.save(model.state_dict(), path)
        print("Model saved in:", path)
        print(f"Validation mAP Improved - {best_valid_map} ---> {valid_map}")
        best_valid_map = valid_map

    
    return running_loss/len(data_loader), valid_map, best_valid_map


def init_wandb():
    """
    Initialize the weights and biases logging
    """
    run = wandb.init(
        project="acoustic-species-reu2023",
<<<<<<< HEAD
        entity="acoustic-species",
        config=cfg.config_dict,
        mode="online" if cfg.logging else "disabled"
=======
        entity="acoustic-species-identification",
        config=CONFIG,
        mode="online" if CONFIG.logging else "disabled"
>>>>>>> d1815b95
    )
    run.name = (
        cfg.model + 
        f"-{time_now}"
    )

    return run

def load_datasets(train_dataset, val_dataset
        )-> Tuple[torch.utils.data.DataLoader, torch.utils.data.DataLoader]:
    """
        Loads datasets and dataloaders for train and validation
    """

    train_dataloader = torch.utils.data.DataLoader(
        train_dataset,
        cfg.train_batch_size,
        shuffle=True,
        num_workers=cfg.jobs,
    )
    val_dataloader = torch.utils.data.DataLoader(
        val_dataset,
        cfg.validation_batch_size,
        shuffle=False,
        num_workers=cfg.jobs,
    )
    return train_dataloader, val_dataloader

def main():
    """ Main function
    """
    torch.multiprocessing.set_start_method('spawn')
    print("Device is: ",device)
    # Needed to redefine wandb_run as a global variable
    init_wandb()
    set_seed(cfg.seed)

    # Load in dataset
    print("Loading Dataset")
    # pylint: disable=unused-variable
    # for future can use torchvision.transforms.RandomApply here
    transforms = torch.nn.Sequential(SyntheticNoise("white", 0.05))
    train_dataset, val_dataset = get_datasets(transforms=transforms)
    train_dataloader, val_dataloader = load_datasets(train_dataset, val_dataset)

    print("Loading Model...")
    model_for_run = TimmModel(num_classes=train_dataset.num_classes, 
                              model_name=cfg.model).to(device)
    model_for_run.create_loss_fn(train_dataset)
    if cfg.model_checkpoint != "":
        model_for_run.load_state_dict(torch.load(cfg.model_checkpoint))
    optimizer = Adam(model_for_run.parameters(), lr=cfg.learning_rate)
    scheduler = torch.optim.lr_scheduler.CosineAnnealingLR(optimizer, eta_min=1e-5, T_max=10)
    print("Model / Optimizer Loading Successful :P")
    
    print("Training")
    best_valid_map = 0
    early_stopper = EarlyStopper(patience=cfg.patience, min_delta=cfg.min_valid_map_delta)
    for epoch in range(cfg.epochs):
        print("Epoch " + str(epoch))

        _, best_valid_map = train(
            model_for_run,
            train_dataloader,
            val_dataloader,
            optimizer,
            scheduler,
            device,
            epoch,
            best_valid_map
        )
        
        _, valid_map, best_valid_map = valid(model_for_run, 
                                             val_dataloader, 
                                             epoch + 1.0, 
                                             best_valid_map)

        print("Best validation map:", best_valid_map.item())
        if cfg.early_stopping and early_stopper.early_stop(valid_map):
            print("Early stopping has triggered on epoch", epoch)
            break

        
if __name__ == '__main__':
    main()<|MERGE_RESOLUTION|>--- conflicted
+++ resolved
@@ -145,17 +145,10 @@
         if (i != 0 and i % (cfg.valid_freq) == 0):
             valid_start_time = datetime.datetime.now()
             _, _, best_valid_map = valid(model, 
-<<<<<<< HEAD
                                          valid_loader, 
                                          epoch + i / len(data_loader), 
                                          best_valid_map)
-=======
-                                          valid_loader, 
-                                          epoch + i / len(data_loader), 
-                                          best_valid_map, 
-                                          CONFIG)
             model.train()
->>>>>>> d1815b95
 
             # Ignore the time it takes to validate in annotations/sec
             start_time += datetime.datetime.now() - valid_start_time
@@ -255,15 +248,9 @@
     """
     run = wandb.init(
         project="acoustic-species-reu2023",
-<<<<<<< HEAD
         entity="acoustic-species",
         config=cfg.config_dict,
         mode="online" if cfg.logging else "disabled"
-=======
-        entity="acoustic-species-identification",
-        config=CONFIG,
-        mode="online" if CONFIG.logging else "disabled"
->>>>>>> d1815b95
     )
     run.name = (
         cfg.model + 
