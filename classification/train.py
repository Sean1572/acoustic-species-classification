# pylint: disable=R0902
# pylint: disable=W0621
# pylint: disable=R0913
# pylint: disable=E1121
# R0902, W0621 -> Not redefining these values, they are all the same value,
# R0913, E1121 -> These functions just have a lot of args that are frequently changed since ML

"""
    Contains the training and validation function and logging to Weights and Biases
    Methods:
        train: trains the model
        valid: calculates validation loss and accuracy
        set_seed: sets the random seed
        init_wandb: initializes the Weights and Biases logging


"""
from typing import Dict, Any, Tuple
import os
import datetime
from torchmetrics.classification import MultilabelAveragePrecision

import torch
import torch.nn.functional as F
from torch.optim import Adam
from torch.amp import autocast
import numpy as np
from dataset import PyhaDF_Dataset, get_datasets
from model import TimmModel
from utils import set_seed, print_verbose
from config import get_config
from augmentations import LowpassFilter, RandomEQ, SyntheticNoise, BackgroundNoise
from tqdm import tqdm
import wandb



tqdm.pandas()
<<<<<<< HEAD
time_now  = datetime.datetime.now().strftime('%Y%m%d_%H%M%S')
=======
time_now  = datetime.datetime.now().strftime('%Y%m%d-%H%M') 
>>>>>>> f7f7fcc4
device = 'cuda' if torch.cuda.is_available() else 'cpu'
wandb_run = None

def check_shape(outputs, labels):
    """
    Checks to make sure the output is the same
    """
    if outputs.shape != labels.shape:
        print(outputs.shape)
        print(labels.shape)
        raise RuntimeError("Shape diff between output of models and labels, see above and debug")



# Splitting this up would be annoying!!!
# pylint: disable=too-many-statements 
def train(model: Any,
        data_loader: PyhaDF_Dataset,
        valid_loader:  PyhaDF_Dataset,
        optimizer: torch.optim.Optimizer,
        scheduler,
        device: str,
        step: int,
        epoch: int,
        best_valid_cmap: float,
        CONFIG) -> Tuple[float, int, float]:
    """ Trains the model
        Returns:
            loss: the average loss over the epoch
            step: the current step
    """
    print_verbose('size of data loader:', len(data_loader),verbose=CONFIG.verbose)
    model.train()

    running_loss = 0
    log_n = 0
    log_loss = 0
    correct = 0
    total = 0
    mAP = 0
    
    scaler = torch.cuda.amp.GradScaler()


    start_time = datetime.datetime.now()
    for i, (mels, labels) in enumerate(data_loader):
        optimizer.zero_grad()
        mels = mels.to(device)
        labels = labels.to(device)
<<<<<<< HEAD

        outputs = model(mels)

        check_shape(outputs, labels)

        loss = model.loss_fn(outputs, labels)

        loss.backward()
        optimizer.step()

=======
        
        with autocast(device_type=device, dtype=torch.float16, enabled=CONFIG.mixed_precision):
            outputs = model(mels)
            check_shape(outputs, labels)
            loss = model.loss_fn(outputs, labels)
        outputs = outputs.to(dtype=torch.float32)
        loss = loss.to(dtype=torch.float32)

        if CONFIG.mixed_precision:
            scaler.scale(loss).backward()
            scaler.step(optimizer)
            scaler.update()
        else:
            loss.backward()
            optimizer.step()
        
>>>>>>> f7f7fcc4
        if scheduler is not None:
            scheduler.step()

        running_loss += loss.item()

        metric = MultilabelAveragePrecision(num_labels=model.num_classes, average="macro")
        batch_mAP = metric(outputs.detach().cpu(), labels.detach().cpu().long()).item()
        # https://forums.fast.ai/t/nan-values-when-using-precision-in-multi-classification/59767/2
        # Could be possible when model is untrained so we only have FNs
        if np.isnan(batch_mAP):
            batch_mAP = 0
        mAP += batch_mAP

        out_max_inx = torch.round(outputs)
        lab_max_inx = torch.round(labels)
        correct += (out_max_inx == lab_max_inx).sum().item()
        total += labels.shape[0] * labels.shape[1]

        log_loss += loss.item()
        log_n += 1

        if (i != 0 and i % (CONFIG.logging_freq) == 0) or i == len(data_loader) - 1:
            duration = (datetime.datetime.now() - start_time).total_seconds()
            start_time = datetime.datetime.now()
            annotations = ((i % CONFIG.logging_freq) or CONFIG.logging_freq) * CONFIG.train_batch_size
            annotations_per_sec = annotations / duration
            epoch_progress = epoch + float(i) / len(data_loader)
            #Log to Weights and Biases
            wandb.log({
                "train/loss": log_loss / log_n,
                "train/mAP": mAP / log_n,
                "train/accuracy": correct / total,
                "i": i,
                "epoch": epoch,
                "clips/sec": annotations_per_sec,
                "epoch_progress": epoch_progress,
            })
<<<<<<< HEAD
            print("i:", i, "epoch:", epoch, "clips/s:", annotations_per_sec,
                  "Loss:", log_loss / log_n,
                  "Accuracy:", correct / total, "mAP", mAP / log_n)
=======
            print("i:", i, "epoch:", epoch_progress,
                  "clips/s:", annotations_per_sec, 
                  "Loss:", log_loss / log_n, 
                  "mAP", mAP / log_n)
>>>>>>> f7f7fcc4
            log_loss = 0
            log_n = 0
            correct = 0
            total = 0
            mAP = 0

        if (i != 0 and i % (CONFIG.valid_freq) == 0):
            _, _, best_valid_cmap = valid(model, valid_loader, step, best_valid_cmap, CONFIG)

        step += 1
    return running_loss/len(data_loader), best_valid_cmap


def valid(model: Any,
          data_loader: PyhaDF_Dataset,
          step: int,
          best_valid_cmap: float,
          CONFIG) -> Tuple[float, float]:
    """
    Run a validation loop
    """
    model.eval()

    running_loss = 0
    pred = []
    label = []

    # tqdm is a progress bar
    dl = tqdm(data_loader, position=5)

    if CONFIG.map_debug and CONFIG.model_checkpoint is not None:
        pred = torch.load("/".join(CONFIG.model_checkpoint.split('/')[:-1]) + '/pred.pt')
        label = torch.load("/".join(CONFIG.model_checkpoint.split('/')[:-1]) + '/label.pt')
    else:
        for _, (mels, labels) in enumerate(dl):
            mels = mels.to(device)
            labels = labels.to(device)

            # argmax
            outputs = model(mels)
            check_shape(outputs, labels)

            loss = model.loss_fn(outputs, labels)

            running_loss += loss.item()

            pred.append(outputs.cpu().detach())
            label.append(labels.cpu().detach())

        pred = torch.cat(pred)
        label = torch.cat(label)
        if CONFIG.map_debug and CONFIG.model_checkpoint is not None:
            torch.save(pred, "/".join(CONFIG.model_checkpoint.split('/')[:-1]) + '/pred.pt')
            torch.save(label, "/".join(CONFIG.model_checkpoint.split('/')[:-1]) + '/label.pt')

    # softmax predictions
    pred = F.softmax(pred).to(device)

    metric = MultilabelAveragePrecision(num_labels=model.num_classes, average="macro")
    valid_map = metric(pred.detach().cpu(), label.detach().cpu().long())

    # Log to Weights and Biases
    wandb.log({
        "valid/loss": running_loss/len(data_loader),
        "valid/map": valid_map,
        "custom_step": step,
        "epoch_progress": step,
    })

<<<<<<< HEAD
    return running_loss/len(data_loader), valid_map
=======
    print(f"Validation Loss:\t{running_loss/len(data_loader)} \n Validation mAP:\t{valid_map}" )
    if valid_map > best_valid_cmap:
        path = os.path.join("models",wandb_run.name + '.pt')
        if not os.path.exists("models"):
            os.mkdir("models")
        torch.save(model.state_dict(), path)
        print("Model saved in:", path)
        print(f"Validation cmAP Improved - {best_valid_cmap} ---> {valid_map}")
        best_valid_cmap = valid_map

    
    return running_loss/len(data_loader), valid_map, best_valid_cmap
>>>>>>> f7f7fcc4


def init_wandb(CONFIG: Dict[str, Any]):
    """
    Initialize the weights and biases logging
    """
    run = wandb.init(
        project="acoustic-species-reu2023",
        config=CONFIG,
        mode="disabled" if CONFIG.logging is False else "online"
    )
    run.name = (
        CONFIG.model + 
        f"-{time_now}"
    )

    return run

def load_datasets(val_dataset, train_dataset, CONFIG: Dict[str, Any]) \
    -> Tuple[PyhaDF_Dataset, PyhaDF_Dataset, torch.utils.data.DataLoader, torch.utils.data.DataLoader]:
    """
        Loads datasets and dataloaders for train and validation
    """

    train_dataloader = torch.utils.data.DataLoader(
        train_dataset,
        CONFIG.train_batch_size,
        shuffle=True,
        num_workers=CONFIG.jobs,
    )
    val_dataloader = torch.utils.data.DataLoader(
        val_dataset,
        CONFIG.valid_batch_size,
        shuffle=False,
        num_workers=CONFIG.jobs,
    )
    return train_dataloader, val_dataloader

def main():
    """ Main function
    """
    torch.multiprocessing.set_start_method('spawn')
    print("Device is: ",device)
    CONFIG = get_config()
    # Needed to redefine wandb_run as a global variable
    # pylint: disable=global-statement
    global wandb_run
    wandb_run = init_wandb(CONFIG)
    set_seed(CONFIG.seed)

    # Load in dataset
    print("Loading Dataset")
    # pylint: disable=unused-variable
    transforms = torch.nn.Sequential(SyntheticNoise("white", 0.05))
    train_dataset, val_dataset = get_datasets(transforms=transforms, CONFIG=CONFIG, alpha=0.3, mixup_idx=0)
    train_dataloader, val_dataloader = load_datasets(train_dataset, val_dataset, CONFIG)

    print("Loading Model...")
    model_for_run = TimmModel(num_classes=train_dataset.num_classes, 
                                model_name=CONFIG.model, 
                                CONFIG=CONFIG).to(device)
    model_for_run.create_loss_fn(train_dataset)
    if CONFIG.model_checkpoint is not None:
        model_for_run.load_state_dict(torch.load(CONFIG.model_checkpoint))
    optimizer = Adam(model_for_run.parameters(), lr=CONFIG.lr)
    scheduler = torch.optim.lr_scheduler.CosineAnnealingLR(optimizer, eta_min=1e-5, T_max=10)
<<<<<<< HEAD
    print("Model / Optimizer Loading Succesful :P")

=======
    print("Model / Optimizer Loading Successful :P")
    
>>>>>>> f7f7fcc4
    print("Training")
    step = 0
    best_valid_cmap = 0

    for epoch in range(CONFIG.epochs):
        print("Epoch " + str(epoch))

<<<<<<< HEAD
        _ = train(
            model_for_run,
=======
        _, best_valid_cmap = train(
            model_for_run, 
>>>>>>> f7f7fcc4
            train_dataloader,
            val_dataloader,
            optimizer,
            scheduler,
            device,
            step,
            epoch,
            best_valid_cmap,
            CONFIG
        )
        step += 1
<<<<<<< HEAD

        valid_loss, valid_map = valid(model_for_run, val_dataloader, step, CONFIG)
        print(f"Validation Loss:\t{valid_loss} \n Validation mAP:\t{valid_map}" )

        if valid_map > best_valid_cmap:
            path = os.path.join("models",wandb_run.name + '.pt')
            if not os.path.exists("models"):
                os.mkdir("models")
            torch.save(model_for_run.state_dict(), path)
            print("Model saved in:", path)
            print(f"Validation cmAP Improved - {best_valid_cmap} ---> {valid_map}")
            best_valid_cmap = valid_map

=======
        
        _, _, best_valid_cmap = valid(model_for_run, val_dataloader, step, best_valid_cmap, CONFIG)
        print("Best validation cmap:", best_valid_cmap.item())
        
>>>>>>> f7f7fcc4
if __name__ == '__main__':
    main()<|MERGE_RESOLUTION|>--- conflicted
+++ resolved
@@ -36,11 +36,7 @@
 
 
 tqdm.pandas()
-<<<<<<< HEAD
-time_now  = datetime.datetime.now().strftime('%Y%m%d_%H%M%S')
-=======
 time_now  = datetime.datetime.now().strftime('%Y%m%d-%H%M') 
->>>>>>> f7f7fcc4
 device = 'cuda' if torch.cuda.is_available() else 'cpu'
 wandb_run = None
 
@@ -66,7 +62,7 @@
         step: int,
         epoch: int,
         best_valid_cmap: float,
-        CONFIG) -> Tuple[float, int, float]:
+        CONFIG):
     """ Trains the model
         Returns:
             loss: the average loss over the epoch
@@ -90,18 +86,6 @@
         optimizer.zero_grad()
         mels = mels.to(device)
         labels = labels.to(device)
-<<<<<<< HEAD
-
-        outputs = model(mels)
-
-        check_shape(outputs, labels)
-
-        loss = model.loss_fn(outputs, labels)
-
-        loss.backward()
-        optimizer.step()
-
-=======
         
         with autocast(device_type=device, dtype=torch.float16, enabled=CONFIG.mixed_precision):
             outputs = model(mels)
@@ -118,7 +102,6 @@
             loss.backward()
             optimizer.step()
         
->>>>>>> f7f7fcc4
         if scheduler is not None:
             scheduler.step()
 
@@ -156,16 +139,10 @@
                 "clips/sec": annotations_per_sec,
                 "epoch_progress": epoch_progress,
             })
-<<<<<<< HEAD
-            print("i:", i, "epoch:", epoch, "clips/s:", annotations_per_sec,
-                  "Loss:", log_loss / log_n,
-                  "Accuracy:", correct / total, "mAP", mAP / log_n)
-=======
             print("i:", i, "epoch:", epoch_progress,
                   "clips/s:", annotations_per_sec, 
                   "Loss:", log_loss / log_n, 
                   "mAP", mAP / log_n)
->>>>>>> f7f7fcc4
             log_loss = 0
             log_n = 0
             correct = 0
@@ -183,7 +160,7 @@
           data_loader: PyhaDF_Dataset,
           step: int,
           best_valid_cmap: float,
-          CONFIG) -> Tuple[float, float]:
+          CONFIG):
     """
     Run a validation loop
     """
@@ -235,9 +212,6 @@
         "epoch_progress": step,
     })
 
-<<<<<<< HEAD
-    return running_loss/len(data_loader), valid_map
-=======
     print(f"Validation Loss:\t{running_loss/len(data_loader)} \n Validation mAP:\t{valid_map}" )
     if valid_map > best_valid_cmap:
         path = os.path.join("models",wandb_run.name + '.pt')
@@ -250,7 +224,6 @@
 
     
     return running_loss/len(data_loader), valid_map, best_valid_cmap
->>>>>>> f7f7fcc4
 
 
 def init_wandb(CONFIG: Dict[str, Any]):
@@ -269,8 +242,8 @@
 
     return run
 
-def load_datasets(val_dataset, train_dataset, CONFIG: Dict[str, Any]) \
-    -> Tuple[PyhaDF_Dataset, PyhaDF_Dataset, torch.utils.data.DataLoader, torch.utils.data.DataLoader]:
+def load_datasets(val_dataset, train_dataset, CONFIG: Dict[str, Any]
+        )-> Tuple[torch.utils.data.DataLoader, torch.utils.data.DataLoader]:
     """
         Loads datasets and dataloaders for train and validation
     """
@@ -317,13 +290,8 @@
         model_for_run.load_state_dict(torch.load(CONFIG.model_checkpoint))
     optimizer = Adam(model_for_run.parameters(), lr=CONFIG.lr)
     scheduler = torch.optim.lr_scheduler.CosineAnnealingLR(optimizer, eta_min=1e-5, T_max=10)
-<<<<<<< HEAD
-    print("Model / Optimizer Loading Succesful :P")
-
-=======
     print("Model / Optimizer Loading Successful :P")
     
->>>>>>> f7f7fcc4
     print("Training")
     step = 0
     best_valid_cmap = 0
@@ -331,13 +299,8 @@
     for epoch in range(CONFIG.epochs):
         print("Epoch " + str(epoch))
 
-<<<<<<< HEAD
-        _ = train(
-            model_for_run,
-=======
         _, best_valid_cmap = train(
             model_for_run, 
->>>>>>> f7f7fcc4
             train_dataloader,
             val_dataloader,
             optimizer,
@@ -349,25 +312,9 @@
             CONFIG
         )
         step += 1
-<<<<<<< HEAD
-
-        valid_loss, valid_map = valid(model_for_run, val_dataloader, step, CONFIG)
-        print(f"Validation Loss:\t{valid_loss} \n Validation mAP:\t{valid_map}" )
-
-        if valid_map > best_valid_cmap:
-            path = os.path.join("models",wandb_run.name + '.pt')
-            if not os.path.exists("models"):
-                os.mkdir("models")
-            torch.save(model_for_run.state_dict(), path)
-            print("Model saved in:", path)
-            print(f"Validation cmAP Improved - {best_valid_cmap} ---> {valid_map}")
-            best_valid_cmap = valid_map
-
-=======
         
         _, _, best_valid_cmap = valid(model_for_run, val_dataloader, step, best_valid_cmap, CONFIG)
         print("Best validation cmap:", best_valid_cmap.item())
         
->>>>>>> f7f7fcc4
 if __name__ == '__main__':
     main()