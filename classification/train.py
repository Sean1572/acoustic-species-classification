--- conflicted
+++ resolved
@@ -321,13 +321,8 @@
     print("Loading Dataset")
     # pylint: disable=unused-variable
     transforms = torch.nn.Sequential(SyntheticNoise("white", 0.05))
-<<<<<<< HEAD
-    train_dataset, val_dataset = get_datasets(CONFIG=CONFIG)
-    train_dataloader, val_dataloader = load_datasets(train_dataset, val_dataset, CONFIG)
-=======
-    train_dataset, val_dataset = get_datasets(transforms=transforms)
+    train_dataset, val_dataset = get_datasets()
     train_dataloader, val_dataloader = load_datasets(train_dataset, val_dataset)
->>>>>>> 17748476
 
     print("Loading Model...")
     model_for_run = TimmModel(num_classes=train_dataset.num_classes, 
