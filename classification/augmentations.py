"""
Instead, use the mixup function as a wrapper, passing the other augmentations
to the mixup function in a torch.nn.Sequential object.
"""
import os
from pathlib import Path
from typing import Callable, Tuple

import numpy as np
import torch
import torchaudio
import utils
from config import cfg


class Mixup(torch.nn.Module):
    """
    Attributes:
        dataset: Dataset from which to mixup with other clips
        alpha_range: Range of alpha parameter, which determines 
        proportion of new audio in augmented clip
        p: Probability of mixing
    """
    def __init__(self, dataset, alpha_range: Tuple[float,float]=(0.1, 0.4), p: float=0.4):
        super().__init__()
        self.dataset = dataset
        self.alpha_range = alpha_range
        self.p = p

    def forward(
        self, clip: torch.Tensor, target: torch.Tensor
    ) -> Tuple[torch.Tensor, torch.Tensor]:
        """
        Args:
            clip: Tensor of audio data
            target: Tensor representing label

        Returns: Tensor of audio data mixed with another randomly
        chosen clip, Tensor of target mixed with the
        target of the randomly chosen file
        """
        alpha = utils.rand(*self.alpha_range)
        if utils.rand(0,1) < self.p:
            return clip, target

        # Generate random index in dataset
        other_idx = utils.randint(0, len(self.dataset))
        try:
            other_clip, other_target = self.dataset.get_annotation(other_idx)
        except RuntimeError:
            print('Error loading other clip, mixup not performed')
            return clip, target
        mixed_clip = (1 - alpha) * clip + alpha * other_clip
        mixed_target = (1 - alpha) * target + alpha * other_target
        return mixed_clip, mixed_target


def add_mixup(
        clip: torch.Tensor, 
        target: torch.Tensor, 
        mixup: Mixup, 
        sequential: torch.nn.Sequential, 
        idx:int
        ) -> Tuple[torch.Tensor, torch.Tensor]:
    """
    Args:
        clip: Tensor of audio data
        target: Tensor representing label
        sequential: Object containing all other data augmentations to
        be performed
        idx: Index at which to perform mixup

    Returns: clip, target with all transforms and mixup applied
    """
    head = sequential[:idx]
    tail = sequential[idx:]
    clip = head(clip)
    clip, target = mixup(clip, target)
    clip = tail(clip)
    return clip, target

def gen_noise(num_samples: int, psd_shape_func: Callable) -> torch.Tensor:
    """
    Args:
        num_samples: length of noise Tensor to generate
        psd_shape_func: function that gives the shape of the noise's
        power spectrum distribution

    Returns: noise Tensor of length num_samples
    """
    #Reverse fourier transfrom of random array to get white noise
    white_signal = torch.fft.rfft(torch.rand(num_samples))
    # Adjust frequency amplitudes according to
    # function determining the psd shape
    shape_signal = torch.from_numpy((np.vectorize(psd_shape_func)(torch.fft.rfftfreq(num_samples))))
    # Normalize signal
    shape_signal = shape_signal / torch.sqrt(torch.mean(shape_signal.float()**2))
    # Adjust frequency amplitudes according to noise type
    noise = white_signal * shape_signal
    return torch.fft.irfft(noise).to('cuda')

def gen_noise_func(func: Callable):
    """
    Given PSD shape function, returns a new function that takes in parameter N
    and generates noise Tensor of length N
    """
    return lambda N: gen_noise(N, func)

@gen_noise_func
def white_noise(_: Callable):
    """White noise PSD shape"""
    return 1

@gen_noise_func
def blue_noise(vec: np.ndarray):
    """Blue noise PSD shape"""
    return torch.sqrt(vec)

@gen_noise_func
def violet_noise(vec: np.ndarray):
    """Violet noise PSD shape"""
    return vec

@gen_noise_func
def brown_noise(vec: np.ndarray):
    """Brown noise PSD shape"""
    return 1/torch.where(vec == 0, float('inf'), vec)

@gen_noise_func
def pink_noise(vec: np.ndarray):
    """Pink noise PSD shape"""
    return 1/torch.where(vec == 0, float('inf'), torch.sqrt(vec))

# For some reason this class can't be printed in the repl,
# but works fine in scripts?
class SyntheticNoise(torch.nn.Module):
    """
    Attributes:
        noise_type: type of noise to add to clips
        alpha: Strength (proportion) of noise audio in augmented clip
    """
    noise_names = {'pink': pink_noise,
                   'brown': brown_noise,
                   'violet': violet_noise,
                   'blue': blue_noise,
                   'white': white_noise}
    def __init__(self, noise_type: str, alpha: float):
        super().__init__()
        self.noise_type = noise_type
        self.alpha = alpha
    def forward(self, clip: torch.Tensor)->torch.Tensor:
        """
        Args:
            clip: Tensor of audio data

        Returns: Clip mixed with noise according to noise_type and alpha
        """
        noise_function = self.noise_names[self.noise_type]
        noise = noise_function(len(clip))
        return (1 - self.alpha) * clip + self.alpha* noise


class RandomEQ(torch.nn.Module):
    """
    Implementation of part of the data augmentation described in:
        https://arxiv.org/pdf/1604.07160.pdf
    Attributes:
        f_range: tuple of upper and lower bounds for the frequency, in Hz
        g_range: tuple of upper and lower bounds for the gain, in dB
        q_range: tuple of upper and lower bounds for the Q factor
        num_applications: number of times to randomly EQ a part of the clip
        sample_rate: sampling rate of audio
    """
    def __init__(self,
                 f_range: Tuple[int, int] = (100, 6000),
                 g_range: Tuple[float, float] = (-8, 8),
                 q_range: Tuple[float, float] = (1, 9),
                 num_applications: int = 1):
        super().__init__()
        self.f_range = f_range
        self.g_range = g_range
        self.q_range = q_range
        self.num_applications = num_applications
        self.sample_rate = cfg.sample_rate

    def forward(self, clip: torch.Tensor) -> torch.Tensor:
        """
        Randomly equalizes a part of the clip an arbitrary number of times
        Args:
            clip: Tensor of audio data to be equalized

        Returns: Tensor of audio data with equalizations randomly applied
        according to object parameters
        """
        for _ in range(self.num_applications):
            frequency = utils.rand(*self.f_range)
            gain = utils.rand(*self.g_range)
            q_val = utils.rand(*self.q_range)
            clip = torchaudio.functional.equalizer_biquad(
                clip, self.sample_rate, frequency, gain, q_val)
        return clip

class BackgroundNoise(torch.nn.Module):
    """
    torch module for adding background noise to audio tensors
    Attributes:
        alpha: Strength (proportion) of original audio in augmented clip
        sample_rate: Sample rate (Hz)
        length: Length of audio clip (s)
    """
    def __init__(
            self, noise_path: Path, alpha: float, length=5, norm=True
            ):
        super().__init__()
        if isinstance(noise_path, str):
            self.noise_path = Path(noise_path)
        elif isinstance(noise_path, Path):
            self.noise_path = noise_path
        else:
            raise TypeError('noise_path must be of type Path or str')
        self.alpha = alpha
        self.sample_rate = cfg.sample_rate
        self.length = length
        self.norm = norm

    def forward(self, clip: torch.Tensor)->torch.Tensor:
        """
        Mixes clip with noise chosen from noise_path
        Args:
            clip: Tensor of audio data

        Returns: Tensor of original clip mixed with noise
        """
        # If loading fails, skip for now
        try:
            noise_clip = self.choose_random_noise()
        except RuntimeError:
            print('Error loading noise clip, '
                  + 'background noise augmentation not performed')
            return clip
        return self.alpha*clip + (1-self.alpha)*noise_clip

    def choose_random_noise(self):
        """
        Returns: Tensor of random noise, loaded from self.noise_path
        """
        audio_extensions = (".mp3",".wav",".ogg",".flac",".opus",".sphere")
        files = list(os.listdir(self.noise_path))
        noise_clips = [f for f in files if f.endswith(audio_extensions)]
        rand_idx = utils.randint(0, len(noise_clips))
        noise_file = self.noise_path/noise_clips[rand_idx]
        clip_len = self.sample_rate*self.length
<<<<<<< HEAD

        # pryright complains that load isn't called from torchaudio. It is.
        waveform, sr = torchaudio.load(noise_file) #pyright: ignore
        if sr != self.sample_rate:
=======
        waveform, sample_rate = torchaudio.load(noise_file)
        if sample_rate != self.sample_rate:
>>>>>>> 61943cfd
            waveform = torchaudio.functional.resample(
                    waveform, orig_freq=sample_rate, new_freq=self.sample_rate)
        if self.norm:
            waveform = utils.norm(waveform)
        start_idx = utils.randint(0, len(waveform))
        return waveform[start_idx, start_idx+clip_len]


class LowpassFilter(torch.nn.Module):
    """
    Applies lowpass filter to audio based on provided parameters.
    Note that due implementation details of the lowpass filters,
    this may not work as expected for high q values (>5 ish)
    Attributes:
        sample_rate: sample_rate of audio clip
        cutoff: cutoff frequency
        q_val: Q value for lowpass filter
    """
    def __init__(self, cutoff: int, q_val: float):
        super().__init__()
        self.sample_rate = cfg.sample_rate
        self.cutoff = cutoff
        self.q_val = q_val

    def forward(self, clip: torch.Tensor) -> torch.Tensor:
        """
        Applies lowpass filter based on specified parameters
        Args:
            clip: Tensor of audio data

        Returns: Tensor of audio data with lowpass filter applied
        """
        return torchaudio.functional.lowpass_biquad(clip,
                                                    self.sample_rate,
                                                    self.cutoff,
                                                    self.q_val)<|MERGE_RESOLUTION|>--- conflicted
+++ resolved
@@ -250,17 +250,12 @@
         rand_idx = utils.randint(0, len(noise_clips))
         noise_file = self.noise_path/noise_clips[rand_idx]
         clip_len = self.sample_rate*self.length
-<<<<<<< HEAD
 
         # pryright complains that load isn't called from torchaudio. It is.
         waveform, sr = torchaudio.load(noise_file) #pyright: ignore
         if sr != self.sample_rate:
-=======
-        waveform, sample_rate = torchaudio.load(noise_file)
-        if sample_rate != self.sample_rate:
->>>>>>> 61943cfd
             waveform = torchaudio.functional.resample(
-                    waveform, orig_freq=sample_rate, new_freq=self.sample_rate)
+                    waveform, orig_freq=sr, new_freq=self.sample_rate)
         if self.norm:
             waveform = utils.norm(waveform)
         start_idx = utils.randint(0, len(waveform))
