""" 
    Stores useful functions for the classification module 
    Methods:
        print_verbose: prints the arguments if verbose is set to True

"""

<<<<<<< HEAD
=======
from operator import itemgetter

>>>>>>> 61943cfd
import numpy as np
import torch



def print_verbose(*args, **kwargs):
    """ 
        Prints the arguments if verbose is set to True
    """
    if("verbose" in kwargs and kwargs["verbose"]):
        del kwargs["verbose"]
        print(*args, **kwargs)

def set_seed(seed: int):
    """ Sets numpy and pytorch seeds to the CONFIG.seed
    """
    np.random.seed(seed)
    torch.manual_seed(seed)

def norm(tensor: torch.Tensor):
    """ 
    Normalizes the tensor
    """
    return tensor/torch.linalg.vector_norm(tensor, ord=2)

def randint(low: int, high: int) -> int:
    """
    Returns a random integer between [low, high)
    """
    return int(torch.randint(low, high, (1,)))

def rand(low: float , high: float) -> float:
    """
    Returns a random float between [low, high)
    """
<<<<<<< HEAD
    return (high - low) * float(torch.rand(1)[0]) + low
=======
    return (high - low) * float(torch.rand(1)[0]) + low

def get_args(*args):
    """
    Args:
        *args: Series of strings corresponding to the command line arguments
    Returns: Values of the command line arguments
    """
    CONFIG = vars(get_config())
    return itemgetter(*args)(CONFIG)
    
>>>>>>> 61943cfd
<|MERGE_RESOLUTION|>--- conflicted
+++ resolved
@@ -5,14 +5,8 @@
 
 """
 
-<<<<<<< HEAD
-=======
-from operator import itemgetter
-
->>>>>>> 61943cfd
 import numpy as np
 import torch
-
 
 
 def print_verbose(*args, **kwargs):
@@ -45,18 +39,4 @@
     """
     Returns a random float between [low, high)
     """
-<<<<<<< HEAD
-    return (high - low) * float(torch.rand(1)[0]) + low
-=======
-    return (high - low) * float(torch.rand(1)[0]) + low
-
-def get_args(*args):
-    """
-    Args:
-        *args: Series of strings corresponding to the command line arguments
-    Returns: Values of the command line arguments
-    """
-    CONFIG = vars(get_config())
-    return itemgetter(*args)(CONFIG)
-    
->>>>>>> 61943cfd
+    return (high - low) * float(torch.rand(1)[0]) + low