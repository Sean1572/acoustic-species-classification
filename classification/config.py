
""" Stores default argument information for the argparser
    Methods:
        get_config: returns an ArgumentParser with the default arguments
"""
import argparse

def get_config():
    """ Returns a config variable with the command line arguments or defaults
    """
    parser = argparse.ArgumentParser()

    # Dataset settings
<<<<<<< HEAD
    parser.add_argument('-df', '--dataframe', default='CHANGEME.csv', type=str)
    parser.add_argument('-dp', '--data_path', default='./all_10_species', type=str)
=======
    parser.add_argument('-df', '--dataframe', default='better.csv', type=str)
>>>>>>> 0ec5d6a9

    parser.add_argument('-st', '--offset_col', default='OFFSET', type=str)
    parser.add_argument('-et', '--duration_col', default='DURATION', type=str)
    parser.add_argument('-fn', '--file_name_col', default='FILE NAME', type=str)
    parser.add_argument('-mi', '--manual_id_col', default='SCIENTIFIC', type=str)

    # Env settings
    parser.add_argument('-tbs', '--train_batch_size', default=4, type=int)
    parser.add_argument('-vbs', '--valid_batch_size', default=4, type=int)
    parser.add_argument('-wbs', '--wandb_session', default="acoustic-species-reu2023", 
                        type=str, help="wandb project name")

    # Functional settings
    parser.add_argument('-j', '--jobs', default=2, type=int)
    parser.add_argument('-s', '--seed', default=0, type=int)
    parser.add_argument('-l', '--logging', default='True', type=str)
    parser.add_argument('-v', '--verbose', action='store_true')
    parser.add_argument('-lf', '--logging_freq', default=20, type=int)
    parser.add_argument('-vf', '--valid_freq', default=30, type=int)

    # Model Training settings
    # pylint: disable=pointless-string-statement
    """
        Suggested model types:
            eca_nfnet_l0 (90 MB)
            tf_efficientnet_b4 (70 MB)
            convnext_nano (60 MB)
            convnext_tiny (110 MB)
            resnetv2_50 (100 MB)
            resnetv2_101 (170 MB)
            seresnext50_32x4d (100 MB)
            seresnext101_32x4d (200 MB)
            rexnet_200 (70 MB)
            mobilenetv3_large_100_miil_in21k (70 MB)
    """
    parser.add_argument('-m', '--model', default='eca_nfnet_l0', type=str)
    parser.add_argument('-e', '--epochs', default=10, type=int)
    parser.add_argument('-nf', '--num_fold', default=5, type=int)
    parser.add_argument('-tts', '--train_test_split', default=0.8, type=float)
    parser.add_argument('-sr', '--sample_rate', default=32_000, type=int)
    parser.add_argument('-hl', '--hop_length', default=512, type=int)
    parser.add_argument('-mt', '--max_time', default=5, type=int)
    parser.add_argument('-nm', '--n_mels', default=194, type=int)
    parser.add_argument('-nfft', '--n_fft', default=1400, type=int)
    parser.add_argument('-mch', '--model_checkpoint', default=None, type=str)
    parser.add_argument('-md', '--map_debug', action='store_true')
    parser.add_argument('-mxp', '--mixed_precision', action='store_true')

    # Transforms settings
    parser.add_argument('-p', '--p', default=0, type=float, help='probability for mixup')
    parser.add_argument('-i', '--imb', action='store_true', help='imbalance sampler')
    parser.add_argument('-pw', "--pos_weight", type=float, default=1, help='pos weight')
    parser.add_argument('-lr', "--lr", type=float, default=1e-3, help='learning rate')
    parser.add_argument('-mp', "--mix_p", type=float, default=0.4, help='mixup probability')
    parser.add_argument('-tsp', "--time_shift_p", type=float, default=0, help='time shift probability')
    parser.add_argument('-np', "--noise_p", type=float, default=0.35, help='noise probability')
    parser.add_argument('-nsd', "--noise_std", type=float, default=0.005, help='noise std')
    parser.add_argument('-fmp', "--freq_mask_p", type=float, default=0.5, help='freq mask probability')
    parser.add_argument('-fmpa', "--freq_mask_param", type=int, default=10, help='freq mask param')
    parser.add_argument("-tmp", "--time_mask_p", type=float, default=0.5, help='time mask probability')
    parser.add_argument("-tmpa", "--time_mask_param", type=int, default=25, help='time mask param')
    parser.add_argument('-sm', '--smoothing', type=float, default=0.05, help='label smoothing')

    CONFIG = parser.parse_args()
    
    # Convert string arguments to boolean
    CONFIG.logging = CONFIG.logging == 'True'
    
    return CONFIG<|MERGE_RESOLUTION|>--- conflicted
+++ resolved
@@ -11,12 +11,9 @@
     parser = argparse.ArgumentParser()
 
     # Dataset settings
-<<<<<<< HEAD
     parser.add_argument('-df', '--dataframe', default='CHANGEME.csv', type=str)
     parser.add_argument('-dp', '--data_path', default='./all_10_species', type=str)
-=======
-    parser.add_argument('-df', '--dataframe', default='better.csv', type=str)
->>>>>>> 0ec5d6a9
+
 
     parser.add_argument('-st', '--offset_col', default='OFFSET', type=str)
     parser.add_argument('-et', '--duration_col', default='DURATION', type=str)
