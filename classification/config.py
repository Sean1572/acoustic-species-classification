--- conflicted
+++ resolved
@@ -53,7 +53,6 @@
             setattr(cls, key, value)
             default_keys.add(key)
 
-<<<<<<< HEAD
         #Set User Custom Values
         if os.path.exists('config.yml'):
             with open('config.yml', 'r', encoding='utf-8') as file:
@@ -87,62 +86,6 @@
             shutil.copy(os.path.join("documentation","default_config.yml"), "config.yml")
 
             # Update personal dict with new keys
-=======
-    # Model Training settings
-    # pylint: disable=pointless-string-statement
-    """
-        Suggested model types:
-            eca_nfnet_l0 (90 MB)
-            tf_efficientnet_b4 (70 MB)
-            convnext_nano (60 MB)
-            convnext_tiny (110 MB)
-            resnetv2_50 (100 MB)
-            resnetv2_101 (170 MB)
-            seresnext50_32x4d (100 MB)
-            seresnext101_32x4d (200 MB)
-            rexnet_200 (70 MB)
-            mobilenetv3_large_100_miil_in21k (70 MB)
-    """
-    parser.add_argument('-m', '--model', default='eca_nfnet_l0', type=str)
-    parser.add_argument('-e', '--epochs', default=10, type=int)
-    parser.add_argument('-nf', '--num_fold', default=5, type=int)
-    parser.add_argument('-tts', '--train_test_split', default=0.8, type=float)
-    parser.add_argument('-sr', '--sample_rate', default=32_000, type=int)
-    parser.add_argument('-hl', '--hop_length', default=512, type=int)
-    parser.add_argument('-mt', '--max_time', default=5, type=int)
-    parser.add_argument('-nm', '--n_mels', default=194, type=int)
-    parser.add_argument('-nfft', '--n_fft', default=1400, type=int)
-    parser.add_argument('-mch', '--model_checkpoint', default=None, type=str)
-    parser.add_argument('-md', '--map_debug', action='store_true')
-    parser.add_argument('-mxp', '--mixed_precision', action='store_true')
-
-    # Loss Function
-    parser.add_argument('-lr', "--lr", type=float, default=1e-3, help='learning rate')
-    parser.add_argument('-lfn', "--loss_fnc", type=str, default="CE", help='loss function')
-    # Loss function options: CE, BCE, BCEWL
-
-    # Early stopping
-    parser.add_argument('-es', '--early_stopping', action='store_true')
-    parser.add_argument('-pa', '--patience', type=int, default=3, help="epochs to wait before stopping")
-    parser.add_argument('-del', '--min_delta', type=float, default=0.01, help='min improvement btwn epochs')
-    
-    # Transforms settings
-    parser.add_argument('-p', '--p', default=0, type=float, help='probability for mixup')
-    parser.add_argument('-i', '--imb', action='store_true', help='imbalance sampler')
-    parser.add_argument('-pw', "--pos_weight", type=float, default=1, help='pos weight')
-    parser.add_argument('-mp', "--mix_p", type=float, default=0.4, help='mixup probability')
-    parser.add_argument('-tsp', "--time_shift_p", type=float, default=0, help='time shift probability')
-    parser.add_argument('-np', "--noise_p", type=float, default=0.35, help='noise probability')
-    parser.add_argument('-nsd', "--noise_std", type=float, default=0.005, help='noise std')
-    parser.add_argument('-fmp', "--freq_mask_p", type=float, default=0.5, help='freq mask probability')
-    parser.add_argument('-fmpa', "--freq_mask_param", type=int, default=10, help='freq mask param')
-    parser.add_argument("-tmp", "--time_mask_p", type=float, default=0.5, help='time mask probability')
-    parser.add_argument("-tmpa", "--time_mask_param", type=int, default=25, help='time mask param')
-    parser.add_argument('-sm', '--smoothing', type=float, default=0.05, help='label smoothing')
-
-    CONFIG = parser.parse_args()
->>>>>>> d1815b95
-    
         return cls.instance
 
     def cli_values(self):
