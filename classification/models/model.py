--- conflicted
+++ resolved
@@ -7,11 +7,7 @@
 import config
 import torch
 from torch import nn
-<<<<<<< HEAD
-from utils import print_verbose
 from torchvision.ops.focal_loss import sigmoid_focal_loss as focal_loss
-=======
->>>>>>> 102414de
 
 # timm is a library of premade models
 
@@ -36,12 +32,9 @@
     BCEwithLogitsLoss
     """
     if not without_logits:
-<<<<<<< HEAD
         self.loss_fn = nn.BCEWithLogitsLoss(reduction='sum')
-        print_verbose("BCEWL", cfg.loss_fnc, verbose=cfg.verbose)
     else:
         self.loss_fn = nn.BCELoss(reduction='mean')
-        print_verbose("BCE", cfg.loss_fnc, verbose=cfg.verbose)
     return self.loss_fn
 
 
@@ -68,9 +61,4 @@
         )
     
     self.loss_fn = focal_loss_temp
-=======
-        self.loss_fn = nn.BCEWithLogitsLoss()
-    else:
-        self.loss_fn = nn.BCELoss()
->>>>>>> 102414de
     return self.loss_fn