--- conflicted
+++ resolved
@@ -15,363 +15,14 @@
 import numpy as np
 import os
 from functools import partial
-<<<<<<< HEAD
-import librosa
-from pydub import AudioSegment
-
-device = 'cuda' if torch.cuda.is_available() else 'cpu'
-parser = argparse.ArgumentParser()
-parser.add_argument('-e', '--epochs', default=10, type=int)
-parser.add_argument('-nf', '--num_fold', default=5, type=int)
-parser.add_argument('-nc', '--num_classes', default=264, type=int)
-parser.add_argument('-tbs', '--train_batch_size', default=1, type=int)
-parser.add_argument('-vbs', '--valid_batch_size', default=1, type=int)
-parser.add_argument('-sr', '--sample_rate', default=32_000, type=int)
-parser.add_argument('-hl', '--hop_length', default=512, type=int)
-parser.add_argument('-mt', '--max_time', default=5, type=int)
-parser.add_argument('-nm', '--n_mels', default=224, type=int)
-parser.add_argument('-nfft', '--n_fft', default=1024, type=int)
-parser.add_argument('-s', '--seed', default=0, type=int)
-parser.add_argument('-j', '--jobs', default=4, type=int)
-parser.add_argument('-l', '--logging', default='True', type=str)
-parser.add_argument('-lf', '--logging_freq', default=20, type=int)
-parser.add_argument('-vf', '--valid_freq', default=2000, type=int)
-parser.add_argument('-mch', '--model_checkpoint', default=None, type=str)
-parser.add_argument('-md', '--map_debug', action='store_true')
-parser.add_argument('-p', '--p', default=0, type=float, help='p for mixup')
-parser.add_argument('-st', '--start_time_col', default='OFFSET', type=str)
-parser.add_argument('-et', '--end_time_col', default='DURATION', type=str)
-parser.add_argument('-fp', '--file_path_col', default='IN FILE', type=str)
-parser.add_argument('-mi', '--manual_id_col', default='SCIENTIFIC', type=str)
-parser.add_argument('-i', '--imb', action='store_true', help='imbalance sampler')
-parser.add_argument('-pw', "--pos_weight", type=float, default=1, help='pos weight')
-parser.add_argument('-lr', "--lr", type=float, default=1e-3, help='learning rate')
-parser.add_argument('-mp', "--mix_p", type=float, default=0.4, help='mixup p')
-parser.add_argument('-cpa', "--cutmix_alpha", type=float, default=2.5, help='cutmix alpha')
-parser.add_argument('-mpa', "--mixup_alpha", type=float, default=0.6, help='mixup alpha')
-parser.add_argument('-tsp', "--time_shift_p", type=float, default=0, help='time shift p')
-parser.add_argument('-np', "--noise_p", type=float, default=0.35, help='noise p')
-parser.add_argument('-nsd', "--noise_std", type=float, default=0.005, help='noise std')
-parser.add_argument('-fmp', "--freq_mask_p", type=float, default=0.5, help='freq mask p')
-parser.add_argument('-fmpa', "--freq_mask_param", type=int, default=10, help='freq mask param')
-parser.add_argument("-tmp", "--time_mask_p", type=float, default=0.5, help='time mask p')
-parser.add_argument("-tmpa", "--time_mask_param", type=int, default=25, help='time mask param')
-parser.add_argument('-sm', '--smoothing', type=float, default=0.05, help='label smoothing')
-=======
 from data_aug.mixup import FastCollateMixup
 
 from default_parser import create_parser
 parser = create_parser()
->>>>>>> fbc6c41c
 
 device = 'cuda' if torch.cuda.is_available() else 'cpu'
 
 #https://www.kaggle.com/code/debarshichanda/pytorch-w-b-birdclef-22-starter
-
-
-<<<<<<< HEAD
-def one_hot(x, num_classes, on_value=1., off_value=0.):
-    x = x.long().view(-1, 1)
-    return torch.full((x.size()[0], num_classes), off_value, device=x.device).scatter_(1, x, on_value)
-
-
-def mixup_target(target, num_classes, lam=1., smoothing=0.0):
-    off_value = smoothing / num_classes
-    on_value = 1. - smoothing + off_value
-    y1 = one_hot(target, num_classes, on_value=on_value, off_value=off_value)
-    y2 = one_hot(target.flip(0), num_classes, on_value=on_value, off_value=off_value)
-    return y1 * lam + y2 * (1. - lam)
-
-
-def rand_bbox(img_shape, lam, margin=0., count=None):
-    """ Standard CutMix bounding-box
-    Generates a random square bbox based on lambda value. This impl includes
-    support for enforcing a border margin as percent of bbox dimensions.
-
-    Args:
-        img_shape (tuple): Image shape as tuple
-        lam (float): Cutmix lambda value
-        margin (float): Percentage of bbox dimension to enforce as margin (reduce amount of box outside image)
-        count (int): Number of bbox to generate
-    """
-    ratio = np.sqrt(1 - lam)
-    img_h, img_w = img_shape[-2:]
-    cut_h, cut_w = int(img_h * ratio), int(img_w * ratio)
-    margin_y, margin_x = int(margin * cut_h), int(margin * cut_w)
-    cy = np.random.randint(0 + margin_y, img_h - margin_y, size=count)
-    cx = np.random.randint(0 + margin_x, img_w - margin_x, size=count)
-    yl = np.clip(cy - cut_h // 2, 0, img_h)
-    yh = np.clip(cy + cut_h // 2, 0, img_h)
-    xl = np.clip(cx - cut_w // 2, 0, img_w)
-    xh = np.clip(cx + cut_w // 2, 0, img_w)
-    return 0, img_h, xl, xh
-
-
-def rand_bbox_minmax(img_shape, minmax, count=None):
-    """ Min-Max CutMix bounding-box
-    Inspired by Darknet cutmix impl, generates a random rectangular bbox
-    based on min/max percent values applied to each dimension of the input image.
-
-    Typical defaults for minmax are usually in the  .2-.3 for min and .8-.9 range for max.
-
-    Args:
-        img_shape (tuple): Image shape as tuple
-        minmax (tuple or list): Min and max bbox ratios (as percent of image size)
-        count (int): Number of bbox to generate
-    """
-    assert len(minmax) == 2
-    img_h, img_w = img_shape[-2:]
-    cut_h = np.random.randint(int(img_h * minmax[0]), int(img_h * minmax[1]), size=count)
-    cut_w = np.random.randint(int(img_w * minmax[0]), int(img_w * minmax[1]), size=count)
-    yl = np.random.randint(0, img_h - cut_h, size=count)
-    xl = np.random.randint(0, img_w - cut_w, size=count)
-    yu = yl + cut_h
-    xu = xl + cut_w
-    return 0, img_h, xl, xu
-
-
-def cutmix_bbox_and_lam(img_shape, lam, ratio_minmax=None, correct_lam=True, count=None):
-    """ Generate bbox and apply lambda correction.
-    """
-    if ratio_minmax is not None:
-        yl, yu, xl, xu = rand_bbox_minmax(img_shape, ratio_minmax, count=count)
-    else:
-        yl, yu, xl, xu = rand_bbox(img_shape, lam, count=count)
-    if correct_lam or ratio_minmax is not None:
-        bbox_area = (yu - yl) * (xu - xl)
-        lam = 1. - bbox_area / float(img_shape[-2] * img_shape[-1])
-    return (yl, yu, xl, xu), lam
-
-
-class Mixup:
-    """ Mixup/Cutmix that applies different params to each element or whole batch
-
-    Args:
-        mixup_alpha (float): mixup alpha value, mixup is active if > 0.
-        cutmix_alpha (float): cutmix alpha value, cutmix is active if > 0.
-        cutmix_minmax (List[float]): cutmix min/max image ratio, cutmix is active and uses this vs alpha if not None.
-        prob (float): probability of applying mixup or cutmix per batch or element
-        switch_prob (float): probability of switching to cutmix instead of mixup when both are active
-        mode (str): how to apply mixup/cutmix params (per 'batch', 'pair' (pair of elements), 'elem' (element)
-        correct_lam (bool): apply lambda correction when cutmix bbox clipped by image borders
-        label_smoothing (float): apply label smoothing to the mixed target tensor
-        num_classes (int): number of classes for target
-    """
-    def __init__(self, mixup_alpha=1., cutmix_alpha=0., cutmix_minmax=None, prob=1.0, switch_prob=0.5,
-                 mode='batch', correct_lam=True, label_smoothing=0.1, num_classes=1000):
-        self.mixup_alpha = mixup_alpha
-        self.cutmix_alpha = cutmix_alpha
-        self.cutmix_minmax = cutmix_minmax
-        if self.cutmix_minmax is not None:
-            assert len(self.cutmix_minmax) == 2
-            # force cutmix alpha == 1.0 when minmax active to keep logic simple & safe
-            self.cutmix_alpha = 1.0
-        self.mix_prob = prob
-        self.switch_prob = switch_prob
-        self.label_smoothing = label_smoothing
-        self.num_classes = num_classes
-        self.mode = mode
-        self.correct_lam = correct_lam  # correct lambda based on clipped area for cutmix
-        self.mixup_enabled = True  # set to false to disable mixing (intended tp be set by train loop)
-
-    def _params_per_elem(self, batch_size):
-        lam = np.ones(batch_size, dtype=np.float32)
-        use_cutmix = np.zeros(batch_size, dtype=np.bool)
-        if self.mixup_enabled:
-            if self.mixup_alpha > 0. and self.cutmix_alpha > 0.:
-                use_cutmix = np.random.rand(batch_size) < self.switch_prob
-                lam_mix = np.where(
-                    use_cutmix,
-                    np.random.beta(self.cutmix_alpha, self.cutmix_alpha, size=batch_size),
-                    np.random.beta(self.mixup_alpha, self.mixup_alpha, size=batch_size))
-            elif self.mixup_alpha > 0.:
-                lam_mix = np.random.beta(self.mixup_alpha, self.mixup_alpha, size=batch_size)
-            elif self.cutmix_alpha > 0.:
-                use_cutmix = np.ones(batch_size, dtype=np.bool)
-                lam_mix = np.random.beta(self.cutmix_alpha, self.cutmix_alpha, size=batch_size)
-            else:
-                assert False, "One of mixup_alpha > 0., cutmix_alpha > 0., cutmix_minmax not None should be true."
-            lam = np.where(np.random.rand(batch_size) < self.mix_prob, lam_mix.astype(np.float32), lam)
-        return lam, use_cutmix
-
-    def _params_per_batch(self):
-        lam = 1.
-        use_cutmix = False
-        if self.mixup_enabled and np.random.rand() < self.mix_prob:
-            if self.mixup_alpha > 0. and self.cutmix_alpha > 0.:
-                use_cutmix = np.random.rand() < self.switch_prob
-                lam_mix = np.random.beta(self.cutmix_alpha, self.cutmix_alpha) if use_cutmix else \
-                    np.random.beta(self.mixup_alpha, self.mixup_alpha)
-            elif self.mixup_alpha > 0.:
-                lam_mix = np.random.beta(self.mixup_alpha, self.mixup_alpha)
-            elif self.cutmix_alpha > 0.:
-                use_cutmix = True
-                lam_mix = np.random.beta(self.cutmix_alpha, self.cutmix_alpha)
-            else:
-                assert False, "One of mixup_alpha > 0., cutmix_alpha > 0., cutmix_minmax not None should be true."
-            lam = float(lam_mix)
-        return lam, use_cutmix
-
-    def _mix_elem(self, x):
-        batch_size = len(x)
-        lam_batch, use_cutmix = self._params_per_elem(batch_size)
-        x_orig = x.clone()  # need to keep an unmodified original for mixing source
-        for i in range(batch_size):
-            j = batch_size - i - 1
-            lam = lam_batch[i]
-            if lam != 1.:
-                if use_cutmix[i]:
-                    (yl, yh, xl, xh), lam = cutmix_bbox_and_lam(
-                        x[i].shape, lam, ratio_minmax=self.cutmix_minmax, correct_lam=self.correct_lam)
-                    x[i][:, yl:yh, xl:xh] = x_orig[j][:, yl:yh, xl:xh]
-                    lam_batch[i] = lam
-                else:
-                    x[i] = x[i] * lam + x_orig[j] * (1 - lam)
-        return torch.tensor(lam_batch, device=x.device, dtype=x.dtype).unsqueeze(1)
-
-    def _mix_pair(self, x):
-        batch_size = len(x)
-        lam_batch, use_cutmix = self._params_per_elem(batch_size // 2)
-        x_orig = x.clone()  # need to keep an unmodified original for mixing source
-        for i in range(batch_size // 2):
-            j = batch_size - i - 1
-            lam = lam_batch[i]
-            if lam != 1.:
-                if use_cutmix[i]:
-                    (yl, yh, xl, xh), lam = cutmix_bbox_and_lam(
-                        x[i].shape, lam, ratio_minmax=self.cutmix_minmax, correct_lam=self.correct_lam)
-                    x[i][:, yl:yh, xl:xh] = x_orig[j][:, yl:yh, xl:xh]
-                    x[j][:, yl:yh, xl:xh] = x_orig[i][:, yl:yh, xl:xh]
-                    lam_batch[i] = lam
-                else:
-                    x[i] = x[i] * lam + x_orig[j] * (1 - lam)
-                    x[j] = x[j] * lam + x_orig[i] * (1 - lam)
-        lam_batch = np.concatenate((lam_batch, lam_batch[::-1]))
-        return torch.tensor(lam_batch, device=x.device, dtype=x.dtype).unsqueeze(1)
-
-    def _mix_batch(self, x):
-        lam, use_cutmix = self._params_per_batch()
-        if lam == 1.:
-            return 1.
-        if use_cutmix:
-            (yl, yh, xl, xh), lam = cutmix_bbox_and_lam(
-                x.shape, lam, ratio_minmax=self.cutmix_minmax, correct_lam=self.correct_lam)
-            x[:, :, yl:yh, xl:xh] = x.flip(0)[:, :, yl:yh, xl:xh]
-        else:
-            x_flipped = x.flip(0).mul_(1. - lam)
-            x.mul_(lam).add_(x_flipped)
-        return lam
-
-    def __call__(self, x, target):
-        assert len(x) % 2 == 0, 'Batch size should be even when using this'
-        if self.mode == 'elem':
-            lam = self._mix_elem(x)
-        elif self.mode == 'pair':
-            lam = self._mix_pair(x)
-        else:
-            lam = self._mix_batch(x)
-        target = mixup_target(target, self.num_classes, lam, self.label_smoothing)
-        return x, target
-
-
-class FastCollateMixup(Mixup):
-    """ Fast Collate w/ Mixup/Cutmix that applies different params to each element or whole batch
-
-    A Mixup impl that's performed while collating the batches.
-    """
-
-    def _mix_elem_collate(self, output, batch, half=False):
-        batch_size = len(batch)
-        num_elem = batch_size // 2 if half else batch_size
-        assert len(output) == num_elem
-        lam_batch, use_cutmix = self._params_per_elem(num_elem)
-        for i in range(num_elem):
-            j = batch_size - i - 1
-            lam = lam_batch[i]
-            mixed = batch[i][0]
-            if lam != 1.:
-                if use_cutmix[i]:
-                    if not half:
-                        mixed = mixed.copy()
-                    (yl, yh, xl, xh), lam = cutmix_bbox_and_lam(
-                        output.shape, lam, ratio_minmax=self.cutmix_minmax, correct_lam=self.correct_lam)
-                    mixed[:, yl:yh, xl:xh] = batch[j][0][:, yl:yh, xl:xh]
-                    lam_batch[i] = lam
-                else:
-                    mixed = mixed.astype(np.float32) * lam + batch[j][0].astype(np.float32) * (1 - lam)
-                    np.rint(mixed, out=mixed)
-            output[i] += torch.from_numpy(mixed.astype(np.uint8))
-        if half:
-            lam_batch = np.concatenate((lam_batch, np.ones(num_elem)))
-        return torch.tensor(lam_batch).unsqueeze(1)
-
-    def _mix_pair_collate(self, output, batch):
-        batch_size = len(batch)
-        lam_batch, use_cutmix = self._params_per_elem(batch_size // 2)
-        for i in range(batch_size // 2):
-            j = batch_size - i - 1
-            lam = lam_batch[i]
-            mixed_i = batch[i][0]
-            mixed_j = batch[j][0]
-            assert 0 <= lam <= 1.0
-            if lam < 1.:
-                if use_cutmix[i]:
-                    (yl, yh, xl, xh), lam = cutmix_bbox_and_lam(
-                        output.shape, lam, ratio_minmax=self.cutmix_minmax, correct_lam=self.correct_lam)
-                    patch_i = mixed_i[:, yl:yh, xl:xh].copy()
-                    mixed_i[:, yl:yh, xl:xh] = mixed_j[:, yl:yh, xl:xh]
-                    mixed_j[:, yl:yh, xl:xh] = patch_i
-                    lam_batch[i] = lam
-                else:
-                    mixed_temp = mixed_i.astype(np.float32) * lam + mixed_j.astype(np.float32) * (1 - lam)
-                    mixed_j = mixed_j.astype(np.float32) * lam + mixed_i.astype(np.float32) * (1 - lam)
-                    mixed_i = mixed_temp
-                    np.rint(mixed_j, out=mixed_j)
-                    np.rint(mixed_i, out=mixed_i)
-            output[i] += torch.from_numpy(mixed_i.astype(np.uint8))
-            output[j] += torch.from_numpy(mixed_j.astype(np.uint8))
-        lam_batch = np.concatenate((lam_batch, lam_batch[::-1]))
-        return torch.tensor(lam_batch).unsqueeze(1)
-
-    def _mix_batch_collate(self, output, batch):
-        batch_size = len(batch)
-        lam, use_cutmix = self._params_per_batch()
-        if use_cutmix:
-            (yl, yh, xl, xh), lam = cutmix_bbox_and_lam(
-                output.shape, lam, ratio_minmax=self.cutmix_minmax, correct_lam=self.correct_lam)
-        for i in range(batch_size):
-            j = batch_size - i - 1
-            mixed = batch[i][0]
-            if lam != 1.:
-                if use_cutmix:
-                    mixed = mixed.clone()  # don't want to modify the original while iterating
-                    mixed[:, yl:yh, xl:xh] = batch[j][0][:, yl:yh, xl:xh]
-                else:
-                    mixed = mixed.type(torch.float32) * lam + batch[j][0].type(torch.float32) * (1 - lam)
-                    # np.rint(mixed, out=mixed)
-            output[i] += mixed
-        return lam
-
-    def __call__(self, batch, _=None):
-        batch_size = len(batch)
-        assert batch_size % 2 == 0, 'Batch size should be even when using this'
-        half = 'half' in self.mode
-        if half:
-            batch_size //= 2
-        output = torch.zeros((batch_size, *batch[0][0].shape))
-        if self.mode == 'elem' or self.mode == 'half':
-            lam = self._mix_elem_collate(output, batch, half=half)
-        elif self.mode == 'pair':
-            lam = self._mix_pair_collate(output, batch)
-        else:
-            lam = self._mix_batch_collate(output, batch)
-        target = torch.tensor([b[1] for b in batch], dtype=torch.int64)
-        target = mixup_target(target, self.num_classes, lam, self.label_smoothing)
-        target = target[:batch_size]
-        return output, target
-
-from torch.utils.data import Dataset
-import pandas as pd
 
 class PyhaDF_Dataset(Dataset): #datasets.DatasetFolder
     def __init__(self, csv_file, loader=None, CONFIG=None, max_time=5, train=True, species=None, ignore_bad=True):
@@ -380,12 +31,6 @@
         self.csv_file = csv_file
         self.formatted_csv_file = "not yet formatted"
         #print(self.samples)
-=======
-
-class BirdCLEFDataset(datasets.DatasetFolder):
-    def __init__(self, root, loader=None, CONFIG=None, max_time=5, train=True):
-        super().__init__(root, loader, extensions='wav')
->>>>>>> fbc6c41c
         self.config = CONFIG
         self.ignore_bad = ignore_bad
         target_sample_rate = CONFIG.sample_rate
@@ -408,7 +53,6 @@
             switch_prob=0.5
         )
 
-<<<<<<< HEAD
         if (species is not None):
             #TODO FIX REPLICATION CODE
             self.classes, self.class_to_idx = species
@@ -475,30 +119,6 @@
         if (len(audio.shape) > 1):
             audio = self.to_mono(audio)
             changed = True
-=======
-    def find_classes(self, directory: str) -> Tuple[List[str], Dict[str, int]]:
-        """ Finds the classes from a directory and returns a tuple of (a list of class names, a dictionary of class names to indexes)
-        """
-        # modify default find_classes to ignore empty folders
-        classes = sorted(entry.name for entry in os.scandir(directory) if entry.is_dir())
-        # filter
-        classes = [cls_name for cls_name in classes if len(os.listdir(os.path.join(directory, cls_name))) > 0]
-        classes.sort()
-        class_to_idx = {cls_name: i for i, cls_name in enumerate(classes)}
-        self.num_classes = len(classes)
-        self.class_id_to_num_samples = {i: len(os.listdir(os.path.join(directory, cls_name))) for i, cls_name in enumerate(classes)}
-        return classes, class_to_idx
-    
-    def __getitem__(self, index):
-        """ Returns a tuple of (image,label) for a sample with given index
-        """
-        
-        # Load audio
-        path, target = self.samples[index]
-        audio, sample_rate = torchaudio.load(path)
-        audio = self.to_mono(audio)
-        audio = audio.to(device)
->>>>>>> fbc6c41c
         
         # Resample
         if sample_rate != self.target_sample_rate:
@@ -507,7 +127,6 @@
             audio = resample(audio)
             changed = True
         
-<<<<<<< HEAD
         extension = path.split(".")[-1]
         new_path = path.replace(extension, "wav")
 
@@ -550,26 +169,16 @@
             path,
             frame_offset=frame_offset,
             num_frames=num_frames)
-        
-        #TODO DELETE this is just here to make sure the splicing is working correctly
-        torchaudio.save(
-                "test.wav",
-                audio,
-                self.target_sample_rate
-            )
-        
-        print(path, "test.wav", annotation[self.config.start_time_col], annotation[self.config.end_time_col])
+  
+        #print(path, "test.wav", annotation[self.config.start_time_col], annotation[self.config.end_time_col])
         
         #Assume audio is all mono and at target sample rate
         assert audio.shape[0] == 1
         assert sample_rate == self.target_sample_rate
         audio = self.to_mono(audio) #basically reshapes to col vect
-
-
-
-=======
+        audio = audio.to(device)
+
         # Crop if too long
->>>>>>> fbc6c41c
         if audio.shape[0] > self.num_samples:
             audio = self.crop_audio(audio)
         # Pad if too short
@@ -587,25 +196,6 @@
         # Mel spectrogram
         mel = self.mel_spectogram(audio)
         # label = torch.tensor(self.labels[index])
-        
-
-        # ##TODO: DELETE
-        # import matplotlib.pyplot as plt
-        # import librosa
-        # def plot_spectrogram(specgram, title=None, ylabel="freq_bin", ax=None):
-        #     if ax is None:
-        #         _, ax = plt.subplots(1, 1)
-        #     if title is not None:
-        #         ax.set_title(title)
-        #     ax.set_ylabel(ylabel)
-        #     ax.imshow(librosa.power_to_db(specgram), origin="lower", aspect="auto", interpolation="nearest")
-        #     plt.show(block=False)
-        
-        # fig, axs = plt.subplots(2, 1)
-        # #plot_waveform(SPEECH_WAVEFORM, SAMPLE_RATE, title="Original waveform", ax=axs[0])
-        # plot_spectrogram(mel, title="spectrogram", ax=axs[1])
-        # fig.tight_layout()
-
 
         # Convert to Image
         image = torch.stack([mel, mel, mel])
@@ -644,12 +234,8 @@
 
 
 def get_datasets(path="/share/acoustic_species_id/BirdCLEF2023_train_audio_chunks", CONFIG=None):
-<<<<<<< HEAD
     return PyhaDF_Dataset(csv_file="C:/Users/seanh/Desktop/E4E/acoustic-species-classification/test.csv", CONFIG=CONFIG)
-    
-=======
-    return BirdCLEFDataset(root="/home/benc/code/acoustic-multiclass-training/all_10_species/", CONFIG=CONFIG)
->>>>>>> fbc6c41c
+  
     #train_data = BirdCLEFDataset(root="/share/acoustic_species_id/BirdCLEF2023_split_chunks_new/training", CONFIG=CONFIG)
     #val_data = BirdCLEFDataset(root="/share/acoustic_species_id/BirdCLEF2023_split_chunks_new/validation", CONFIG=CONFIG)
     #data = BirdCLEFDataset(root="/share/acoustic_species_id/BirdCLEF2023_train_audio_chunks", CONFIG=CONFIG)
@@ -665,16 +251,11 @@
     # torch.manual_seed(CONFIG.seed)
     #train_dataset, val_dataset = get_datasets(CONFIG=CONFIG)
     train_dataset = get_datasets(CONFIG=CONFIG)
-<<<<<<< HEAD
-
-=======
->>>>>>> fbc6c41c
     train_dataloader = torch.utils.data.DataLoader(
         train_dataset,
         1,
         shuffle=True,
         num_workers=CONFIG.jobs,
-<<<<<<< HEAD
     )
     # val_dataloader = torch.utils.data.DataLoader(
     #     val_dataset,
@@ -685,20 +266,4 @@
     # )
     for batch in train_dataloader:
 
-=======
-        #collate_fn=partial(BirdCLEFDataset.collate, p=CONFIG.p)
-    )
-    #val_dataloader = torch.utils.data.DataLoader(
-    #    val_dataset,
-    #    CONFIG.valid_batch_size,
-    #    shuffle=False,
-    #    num_workers=CONFIG.jobs,
-    #    collate_fn=partial(BirdCLEFDataset.collate, p=CONFIG.p)
-    #)
-    for batch in train_dataloader:
-        print(batch[0].shape)
-        print(batch[1].shape)
-        print(batch[0].device)
-        print(batch[1].device)
->>>>>>> fbc6c41c
         break