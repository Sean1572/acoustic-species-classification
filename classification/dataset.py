""" Contains methods for loading the dataset and creates dataloaders for training and validation

    PyHaDataset is a generic loader with a given root directory.
    It loads the audio files and converts them to mel spectrograms.
    get_datasets returns the train and validation datasets as BirdCLEFDataset objects.

    If this module is run directly, it tests that the dataloader works

"""
import os
from typing import Dict, List, Tuple, Optional
import logging

import numpy as np
import pandas as pd
import torch
import torch.nn.functional as F
from torch.utils.data import Dataset
import torchaudio
from torchaudio import transforms as audtr
from torchvision import transforms as vitr
from tqdm import tqdm

<<<<<<< HEAD
from utils import set_seed
=======
from utils import print_verbose, set_seed, get_annotation
>>>>>>> 9245c552
import config
from augmentations import Mixup, SyntheticNoise
cfg = config.cfg

tqdm.pandas()
if torch.cuda.is_available():
    DEVICE = "cuda"
else:
    DEVICE = "cpu"
logger = logging.getLogger("acoustic_multiclass_training")

# pylint: disable=too-many-instance-attributes
class PyhaDFDataset(Dataset):
    """
        Dataset designed to work with pyha output
        Save unchunked data
    """

    # df, train, and species decided outside of config, so those cannot be added in there
    # pylint: disable-next=too-many-arguments
    def __init__(self, 
                 df: pd.DataFrame,
                 train: bool=True,
                 species: Optional[Tuple[List[str], Dict[str, int]]]=None
                 ) -> None:
        self.samples = df[~(df[cfg.file_name_col].isnull())]
        self.target_sample_rate = cfg.sample_rate
        num_samples = self.target_sample_rate * cfg.max_time
        self.num_samples = num_samples
        self.train = train

        self.mel_spectogram = audtr.MelSpectrogram(sample_rate=self.target_sample_rate,
                                        n_mels=cfg.n_mels,
                                        n_fft=cfg.n_fft)
        self.mel_spectogram.to(DEVICE) #was cuda (?)
        self.freq_mask = audtr.FrequencyMasking(freq_mask_param=cfg.freq_mask_param)
        self.time_mask = audtr.TimeMasking(time_mask_param=cfg.time_mask_param)
        self.transforms = None
        self.mixup = None

        # List data directory and confirm it exists
        if not os.path.exists(cfg.data_path):
            raise FileNotFoundError("Data path does not exist")
        self.data_dir = set(os.listdir(cfg.data_path))
        
        #Log bad files
        self.bad_files = []

        #Preprocessing start
        if species is not None:
            self.classes, self.class_to_idx = species
        else:
            self.classes = self.samples[cfg.manual_id_col].unique()
            class_idx = np.arange(len(self.classes))
            self.class_to_idx = dict(zip(self.classes, class_idx))

        self.num_classes = len(self.classes)
        self.serialize_data()

    def verify_audio(self) -> None:
        """
        Checks to make sure files exist that are referenced in input df
        """
        missing_files = pd.Series(self.samples[cfg.file_name_col].unique()) \
            .progress_apply(lambda file: "good" if file in self.data_dir else file)
        missing_files = missing_files[missing_files != "good"].unique()
        if missing_files.shape[0] > 0:
            logger.info("ignoring %d missing files", missing_files.shape[0])
        self.samples = self.samples[
            ~self.samples[cfg.file_name_col].isin(missing_files)
        ]

    def process_audio_file(self, file_name: str) -> pd.Series:
        """
        Save waveform of audio file as a tensor and save that tensor to .pt
        """

        exts = "." + file_name.split(".")[-1]
        new_name = file_name.replace(exts, ".pt")
        if new_name in self.data_dir:
            #ASSUME WE HAVE ALREADY PREPROCESSED THIS CORRECTLY
            return pd.Series({
                "FILE NAME": file_name,
                "files": new_name
            }).T


        try:
            # old error: "load" is not a known member of module "torchaudio"
            # Load is a known member of torchaudio:
            # https://pytorch.org/audio/stable/tutorials/audio_io_tutorial.html#loading-audio-data
            audio, sample_rate = torchaudio.load(       #pyright: ignore [reportGeneralTypeIssues ]
                os.path.join(cfg.data_path, file_name)
            ) 

            if len(audio.shape) > 1:
                audio = self.to_mono(audio)

            # Resample
            if sample_rate != self.target_sample_rate:
                resample = audtr.Resample(sample_rate, self.target_sample_rate)
                audio = resample(audio)

            torch.save(audio, os.path.join(cfg.data_path,new_name))
            self.data_dir.add(new_name)
        # IO is messy, I want any file that could be problematic
        # removed from training so it isn't stopped after hours of time
        # Hence broad exception
        # pylint: disable-next=W0718
        except Exception as exc:
            logger.warning("%s is bad %s", file_name, exc)
            return pd.Series({
                "FILE NAME": file_name,    
                "files": "bad"
            }).T


        return pd.Series({
                "FILE NAME": file_name,    
                "files": new_name
            }).T


    def serialize_data(self) -> None:
        """
        For each file, check to see if the file is already a presaved tensor
        If the files is not a presaved tensor and is an audio file, convert to tensor to make
        Future training faster
        """
        self.verify_audio()
        files = pd.DataFrame(self.samples[cfg.file_name_col].unique(),
            columns=["files"]
        )
        files = files["files"].progress_apply(self.process_audio_file)

        logger.debug("%s", str(files.shape))

        num_files = files.shape[0]
        if num_files == 0:
            raise FileNotFoundError("There were no valid filepaths found, check csv")

        files = files[files["files"] != "bad"]
        self.samples = self.samples.merge(files, how="left", 
                       left_on=cfg.file_name_col,
                       right_on="FILE NAME").dropna()
    
        logger.debug("Serialized form, fixed size: %s", str(self.samples.shape))

        if "files" in self.samples.columns:
            self.samples[cfg.file_name_col] = self.samples["files"].copy()
        if "files_y" in self.samples.columns:
            self.samples[cfg.file_name_col] = self.samples["files_y"].copy()
        
        self.samples["original_file_path"] = self.samples[cfg.file_name_col]

    def get_annotation(self, index: int) -> Tuple[torch.Tensor, torch.Tensor]:
        """ Returns tuple of audio waveform and its one-hot label
        """
        annotation = self.samples.iloc[index]
        file_name = annotation[cfg.file_name_col]

        # Turns target from integer to one hot tensor vector. I.E. 3 -> [0, 0, 0, 1, 0, 0]
        class_name = annotation[cfg.manual_id_col]

        def one_hot(x, num_classes, on_value=1., off_value=0.):
            x = x.long().view(-1, 1)
            return torch.full((x.size()[0], num_classes), off_value, device=x.device) \
                .scatter_(1, x, on_value)

        target = one_hot(
                torch.tensor(self.class_to_idx[class_name]),
                self.num_classes)[0]
        target = target.float()

        try:
            # Get necessary variables from annotation
            annotation = self.samples.iloc[index]
            file_name = annotation[cfg.file_name_col]
            sample_per_sec = self.target_sample_rate
            frame_offset = int(annotation[cfg.offset_col] * sample_per_sec)
            num_frames = int(annotation[cfg.duration_col] * sample_per_sec)

            # Load audio
            audio = torch.load(os.path.join(cfg.data_path,file_name))
        
            if audio.shape[0] > num_frames:
                audio = audio[frame_offset:frame_offset+num_frames]

            # Crop if too long
            if audio.shape[0] > self.num_samples:
                audio = self.crop_audio(audio)
            # Pad if too short
            if audio.shape[0] < self.num_samples:
                audio = self.pad_audio(audio)
        except Exception as exc:
            logger.error("%s", str(exc))
            logger.error("%s %d", file_name, index)
            raise RuntimeError("Bad Audio") from exc

        #Assume audio is all mono and at target sample rate
        #assert audio.shape[0] == 1
        #assert sample_rate == self.target_sample_rate
        #audio = self.to_mono(audio) #basically reshapes to col vect

        audio = audio.to(DEVICE)
        target = target.to(DEVICE)
        return audio, target

    def __len__(self):
        return self.samples.shape[0]

    def to_image(self, audio):
        """
        Convert audio clip to 3-channel spectrogram image
        """
        # Mel spectrogram
        mel = self.mel_spectogram(audio)
        # Convert to Image
        image = torch.stack([mel, mel, mel])
        # Normalize Image
        max_val = torch.abs(image).max() + 0.000001
        image = image / max_val
        return image

    def __getitem__(self, index): #-> Any:
        """ Takes an index and returns tuple of spectrogram image with corresponding label
        """
        audio_augmentations = vitr.RandomApply(torch.nn.Sequential(
                SyntheticNoise("white", 0.05)), p=1)
        image_augmentations = vitr.RandomApply(torch.nn.Sequential(
                audtr.FrequencyMasking(cfg.freq_mask_param),
                audtr.TimeMasking(cfg.time_mask_param)), p=0.4)


        audio, target = get_annotation(
                df = self.samples,
                index = index,
                class_to_idx = self.class_to_idx,
                sample_rate = self.target_sample_rate,
                target_num_samples = self.num_samples,
                device = DEVICE)

        
        mixup = Mixup(
                df = self.samples,
                class_to_idx = self.class_to_idx,
                sample_rate = self.target_sample_rate,
                target_num_samples = self.num_samples,
                alpha_range = (0.1, 0.4),
                p = 0.4)
        
        if self.train:
            audio, target = mixup(audio, target)
            audio = audio_augmentations(audio)
        image = self.to_image(audio)
        if self.train:
            image = image_augmentations(image)

        if image.isnan().any():
            logger.error("ERROR IN ANNOTATION #%s", index)
            self.bad_files.append(index)
            #try again with a diff annotation to avoid training breaking
            image, target = self[self.samples.sample(1).index[0]]

        return image, target

    def set_transforms(self, transforms):
        """ Sets the transforms for the dataset
        """
        self.transforms = transforms
    def set_mixup(self, mixup):
        """ Sets the mixup object for the dataset
        """
        self.mixup = mixup

    def pad_audio(self, audio: torch.Tensor) -> torch.Tensor:
        """Fills the last dimension of the input audio with zeroes until it is num_samples long
        """
        pad_length = self.num_samples - audio.shape[0]
        last_dim_padding = (0, pad_length)
        audio = F.pad(audio, last_dim_padding)
        return audio

    def crop_audio(self, audio: torch.Tensor) -> torch.Tensor:
        """Cuts audio to num_samples long
        """
        return audio[:self.num_samples]

    def to_mono(self, audio: torch.Tensor) -> torch.Tensor:
        """ Converts audio to mono by averaging the channels
        """
        return torch.mean(audio, dim=0)

    def get_classes(self) -> Tuple[List[str], Dict[str, int]]:
        """ Returns tuple of class list and class to index dictionary
        """
        return self.classes, self.class_to_idx

    def get_num_classes(self) -> int:
        """ Returns number of classes
        """
        return self.num_classes


def get_datasets():
    """ Returns train and validation datasets
    does random sampling for train/valid split
    adds transforms to dataset
    """
    train_p = cfg.train_test_split
    path = cfg.dataframe_csv
    # Load the dataset
    data = pd.read_csv(path, usecols = [
        cfg.file_name_col,
        cfg.manual_id_col,
        cfg.offset_col,
        cfg.duration_col
    ], dtype={
        cfg.file_name_col: str,
        cfg.manual_id_col: str,
        cfg.offset_col: float,
        cfg.duration_col: float})
    
    #for each species, get a random sample of files for train/valid split
    train_files = data.groupby(cfg.manual_id_col, as_index=False).apply(
        lambda x: pd.Series(x[cfg.file_name_col].unique()).sample(frac=train_p)
    )
    train = data[data[cfg.file_name_col].isin(train_files)]

    valid = data[~data.index.isin(train.index)]
    train_ds = PyhaDFDataset(train)
    species = train_ds.get_classes()

    valid_ds = PyhaDFDataset(valid,train=False, species=species)
    return train_ds, valid_ds

def main() -> None:
    """
    testing function.
    """
    torch.multiprocessing.set_start_method('spawn')
    set_seed(cfg.seed)
    get_datasets()

if __name__ == '__main__':
    main()<|MERGE_RESOLUTION|>--- conflicted
+++ resolved
@@ -21,11 +21,8 @@
 from torchvision import transforms as vitr
 from tqdm import tqdm
 
-<<<<<<< HEAD
-from utils import set_seed
-=======
-from utils import print_verbose, set_seed, get_annotation
->>>>>>> 9245c552
+from utils import set_seed, get_annotation
+
 import config
 from augmentations import Mixup, SyntheticNoise
 cfg = config.cfg
