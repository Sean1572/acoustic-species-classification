""" Contains methods for loading the dataset and creates dataloaders for training and validation

    PyHaDataset is a generic loader with a given root directory.
    It loads the audio files and converts them to mel spectrograms.
    get_datasets returns the train and validation datasets as BirdCLEFDataset objects.

    If this module is run directly, it tests that the dataloader works

"""
import os
from typing import Dict, List, Tuple, Optional
import logging

import numpy as np
import pandas as pd
import torch
import torch.nn.functional as F
from torch.utils.data import Dataset
import torchaudio
from torchaudio import transforms as audtr
from torchvision.transforms import RandomApply
import torchvision.transforms as vitr
from tqdm import tqdm

from utils import set_seed, get_annotation

import config
<<<<<<< HEAD
from augmentations import Mixup, SyntheticNoise, RandomEQ, LowpassFilter
=======
from augmentations import Mixup, SyntheticNoise, BackgroundNoise
>>>>>>> 7e18adcb
cfg = config.cfg

tqdm.pandas()
if torch.cuda.is_available():
    DEVICE = "cuda"
else:
    DEVICE = "cpu"
logger = logging.getLogger("acoustic_multiclass_training")

# pylint: disable=too-many-instance-attributes
class PyhaDFDataset(Dataset):
    """
        Dataset designed to work with pyha output
        Save unchunked data
    """

    # df, train, and species decided outside of config, so those cannot be added in there
    # pylint: disable-next=too-many-arguments
    def __init__(self, 
                 df: pd.DataFrame,
                 train: bool=True,
                 species: Optional[Tuple[List[str], Dict[str, int]]]=None
                 ) -> None:
        self.samples = df[~(df[cfg.file_name_col].isnull())]
        self.num_samples = cfg.sample_rate * cfg.max_time
        self.train = train

        self.mel_spectogram = audtr.MelSpectrogram(sample_rate=cfg.sample_rate,
                                        n_mels=cfg.n_mels,
                                        n_fft=cfg.n_fft)
        self.mel_spectogram.to(DEVICE) #was cuda (?)
        self.freq_mask = audtr.FrequencyMasking(freq_mask_param=cfg.freq_mask_param)
        self.time_mask = audtr.TimeMasking(time_mask_param=cfg.time_mask_param)
        self.transforms = None
        self.mixup = None

        # List data directory and confirm it exists
        if not os.path.exists(cfg.data_path):
            raise FileNotFoundError("Data path does not exist")
        self.data_dir = set(os.listdir(cfg.data_path))
        
        #Log bad files
        self.bad_files = []

        #Preprocessing start
        if species is not None:
            self.classes, self.class_to_idx = species
        else:
            self.classes = self.samples[cfg.manual_id_col].unique()
            class_idx = np.arange(len(self.classes))
            self.class_to_idx = dict(zip(self.classes, class_idx))

        self.num_classes = len(self.classes)
        self.serialize_data()

    def verify_audio(self) -> None:
        """
        Checks to make sure files exist that are referenced in input df
        """
        missing_files = pd.Series(self.samples[cfg.file_name_col].unique()) \
            .progress_apply(lambda file: "good" if file in self.data_dir else file)
        missing_files = missing_files[missing_files != "good"].unique()
        if missing_files.shape[0] > 0:
            logger.info("ignoring %d missing files", missing_files.shape[0])
        self.samples = self.samples[
            ~self.samples[cfg.file_name_col].isin(missing_files)
        ]

    def process_audio_file(self, file_name: str) -> pd.Series:
        """
        Save waveform of audio file as a tensor and save that tensor to .pt
        """

        exts = "." + file_name.split(".")[-1]
        new_name = file_name.replace(exts, ".pt")
        if new_name in self.data_dir:
            #ASSUME WE HAVE ALREADY PREPROCESSED THIS CORRECTLY
            return pd.Series({
                "FILE NAME": file_name,
                "files": new_name
            }).T


        try:
            # old error: "load" is not a known member of module "torchaudio"
            # Load is a known member of torchaudio:
            # https://pytorch.org/audio/stable/tutorials/audio_io_tutorial.html#loading-audio-data
            audio, sample_rate = torchaudio.load(       #pyright: ignore [reportGeneralTypeIssues ]
                os.path.join(cfg.data_path, file_name)
            ) 

            if len(audio.shape) > 1:
                audio = self.to_mono(audio)

            # Resample
            if sample_rate != cfg.sample_rate:
                resample = audtr.Resample(sample_rate, cfg.sample_rate)
                audio = resample(audio)

            torch.save(audio, os.path.join(cfg.data_path,new_name))
            self.data_dir.add(new_name)
        # IO is messy, I want any file that could be problematic
        # removed from training so it isn't stopped after hours of time
        # Hence broad exception
        # pylint: disable-next=W0718
        except Exception as exc:
            logger.debug("%s is bad %s", file_name, exc)
            return pd.Series({
                "FILE NAME": file_name,    
                "files": "bad"
            }).T


        return pd.Series({
                "FILE NAME": file_name,    
                "files": new_name
            }).T


    def serialize_data(self) -> None:
        """
        For each file, check to see if the file is already a presaved tensor
        If the files is not a presaved tensor and is an audio file, convert to tensor to make
        Future training faster
        """
        self.verify_audio()
        files = pd.DataFrame(self.samples[cfg.file_name_col].unique(),
            columns=["files"]
        )
        files = files["files"].progress_apply(self.process_audio_file)

        logger.debug("%s", str(files.shape))

        num_files = files.shape[0]
        if num_files == 0:
            raise FileNotFoundError("There were no valid filepaths found, check csv")

        files = files[files["files"] != "bad"]
        self.samples = self.samples.merge(files, how="left", 
                       left_on=cfg.file_name_col,
                       right_on="FILE NAME").dropna()
    
        logger.debug("Serialized form, fixed size: %s", str(self.samples.shape))

        if "files" in self.samples.columns:
            self.samples[cfg.file_name_col] = self.samples["files"].copy()
        if "files_y" in self.samples.columns:
            self.samples[cfg.file_name_col] = self.samples["files_y"].copy()
        
        self.samples["original_file_path"] = self.samples[cfg.file_name_col]

<<<<<<< HEAD
=======
    def get_annotation(self, index: int) -> Tuple[torch.Tensor, torch.Tensor]:
        """ Returns tuple of audio waveform and its one-hot label
        """
        annotation = self.samples.iloc[index]
        file_name = annotation[cfg.file_name_col]

        # Turns target from integer to one hot tensor vector. I.E. 3 -> [0, 0, 0, 1, 0, 0]
        class_name = annotation[cfg.manual_id_col]

        def one_hot(x, num_classes, on_value=1., off_value=0.):
            x = x.long().view(-1, 1)
            return torch.full((x.size()[0], num_classes), off_value, device=x.device) \
                .scatter_(1, x, on_value)

        target = one_hot(
                torch.tensor(self.class_to_idx[class_name]),
                self.num_classes)[0]
        target = target.float()

        try:
            # Get necessary variables from annotation
            annotation = self.samples.iloc[index]
            file_name = annotation[cfg.file_name_col]
            sample_per_sec = self.target_sample_rate
            frame_offset = int(annotation[cfg.offset_col] * sample_per_sec)
            num_frames = int(annotation[cfg.duration_col] * sample_per_sec)

            # Load audio
            audio = torch.load(os.path.join(cfg.data_path,file_name))
        
            if audio.shape[0] > num_frames:
                audio = audio[frame_offset:frame_offset+num_frames]

            # Crop if too long
            if audio.shape[0] > self.num_samples:
                audio = self.crop_audio(audio)
            # Pad if too short
            if audio.shape[0] < self.num_samples:
                audio = self.pad_audio(audio)
        except Exception as exc:
            logger.error("%s", str(exc))
            logger.error("%s %d", file_name, index)
            raise RuntimeError("Bad Audio") from exc

        #Assume audio is all mono and at target sample rate
        #assert audio.shape[0] == 1
        #assert sample_rate == self.target_sample_rate
        #audio = self.to_mono(audio) #basically reshapes to col vect

        audio = audio.to(DEVICE)
        target = target.to(DEVICE)
        return audio, target

>>>>>>> 7e18adcb
    def __len__(self):
        return self.samples.shape[0]

    def to_image(self, audio):
        """
        Convert audio clip to 3-channel spectrogram image
        """
        # Mel spectrogram
        mel = self.mel_spectogram(audio)
        # Convert to Image
        image = torch.stack([mel, mel, mel])
        # Normalize Image
        max_val = torch.abs(image).max() + 0.000001
        image = image / max_val
        return image

    def __getitem__(self, index): #-> Any:
        """ Takes an index and returns tuple of spectrogram image with corresponding label
        """
<<<<<<< HEAD
        audio_augmentations = torch.nn.Sequential(
                RandomApply([SyntheticNoise(cfg)], p = cfg.noise_p),
                RandomApply([RandomEQ(cfg)],       p = cfg.rand_eq_p),
                RandomApply([LowpassFilter(cfg)],  p = cfg.lowpass_p))
        image_augmentations = torch.nn.Sequential(
                RandomApply([audtr.FrequencyMasking(cfg.freq_mask_param)], p=cfg.freq_mask_p),
                RandomApply([audtr.TimeMasking(cfg.time_mask_param)],      p=cfg.time_mask_p))
                
=======
        audio_augmentations = vitr.RandomApply(torch.nn.Sequential(
                SyntheticNoise("white", 0.05),
                BackgroundNoise(cfg.background_intensity)), p=1)
        image_augmentations = vitr.RandomApply(torch.nn.Sequential(
                audtr.FrequencyMasking(cfg.freq_mask_param),
                audtr.TimeMasking(cfg.time_mask_param)), p=0.4)
>>>>>>> 7e18adcb


        audio, target = get_annotation(
                df = self.samples,
                index = index,
                class_to_idx = self.class_to_idx,
                device = DEVICE)

        
        mixup = Mixup(self.samples, self.class_to_idx, cfg)
        
        if self.train:
            audio, target = mixup(audio, target)
            audio = audio_augmentations(audio)
        image = self.to_image(audio)
        if self.train:
            image = image_augmentations(image)

        if image.isnan().any():
            logger.error("ERROR IN ANNOTATION #%s", index)
            self.bad_files.append(index)
            #try again with a diff annotation to avoid training breaking
            image, target = self[self.samples.sample(1).index[0]]

        return image, target

    def set_transforms(self, transforms):
        """ Sets the transforms for the dataset
        """
        self.transforms = transforms
    def set_mixup(self, mixup):
        """ Sets the mixup object for the dataset
        """
        self.mixup = mixup

    def pad_audio(self, audio: torch.Tensor) -> torch.Tensor:
        """Fills the last dimension of the input audio with zeroes until it is num_samples long
        """
        pad_length = self.num_samples - audio.shape[0]
        last_dim_padding = (0, pad_length)
        audio = F.pad(audio, last_dim_padding)
        return audio

    def crop_audio(self, audio: torch.Tensor) -> torch.Tensor:
        """Cuts audio to num_samples long
        """
        return audio[:self.num_samples]

    def to_mono(self, audio: torch.Tensor) -> torch.Tensor:
        """ Converts audio to mono by averaging the channels
        """
        return torch.mean(audio, dim=0)

    def get_classes(self) -> Tuple[List[str], Dict[str, int]]:
        """ Returns tuple of class list and class to index dictionary
        """
        return self.classes, self.class_to_idx

    def get_num_classes(self) -> int:
        """ Returns number of classes
        """
        return self.num_classes


def get_datasets():
    """ Returns train and validation datasets
    does random sampling for train/valid split
    adds transforms to dataset
    """
    train_p = cfg.train_test_split
    path = cfg.dataframe_csv
    # Load the dataset
    data = pd.read_csv(path, usecols = [
        cfg.file_name_col,
        cfg.manual_id_col,
        cfg.offset_col,
        cfg.duration_col
    ], dtype={
        cfg.file_name_col: str,
        cfg.manual_id_col: str,
        cfg.offset_col: float,
        cfg.duration_col: float})
    
    #for each species, get a random sample of files for train/valid split
    train_files = data.groupby(cfg.manual_id_col, as_index=False).apply(
        lambda x: pd.Series(x[cfg.file_name_col].unique()).sample(frac=train_p)
    )
    train = data[data[cfg.file_name_col].isin(train_files)]

    valid = data[~data.index.isin(train.index)]
    train_ds = PyhaDFDataset(train)
    species = train_ds.get_classes()

    valid_ds = PyhaDFDataset(valid,train=False, species=species)
    return train_ds, valid_ds

def main() -> None:
    """
    testing function.
    """
    torch.multiprocessing.set_start_method('spawn')
    set_seed(cfg.seed)
    get_datasets()

if __name__ == '__main__':
    main()<|MERGE_RESOLUTION|>--- conflicted
+++ resolved
@@ -25,11 +25,7 @@
 from utils import set_seed, get_annotation
 
 import config
-<<<<<<< HEAD
 from augmentations import Mixup, SyntheticNoise, RandomEQ, LowpassFilter
-=======
-from augmentations import Mixup, SyntheticNoise, BackgroundNoise
->>>>>>> 7e18adcb
 cfg = config.cfg
 
 tqdm.pandas()
@@ -181,62 +177,6 @@
         
         self.samples["original_file_path"] = self.samples[cfg.file_name_col]
 
-<<<<<<< HEAD
-=======
-    def get_annotation(self, index: int) -> Tuple[torch.Tensor, torch.Tensor]:
-        """ Returns tuple of audio waveform and its one-hot label
-        """
-        annotation = self.samples.iloc[index]
-        file_name = annotation[cfg.file_name_col]
-
-        # Turns target from integer to one hot tensor vector. I.E. 3 -> [0, 0, 0, 1, 0, 0]
-        class_name = annotation[cfg.manual_id_col]
-
-        def one_hot(x, num_classes, on_value=1., off_value=0.):
-            x = x.long().view(-1, 1)
-            return torch.full((x.size()[0], num_classes), off_value, device=x.device) \
-                .scatter_(1, x, on_value)
-
-        target = one_hot(
-                torch.tensor(self.class_to_idx[class_name]),
-                self.num_classes)[0]
-        target = target.float()
-
-        try:
-            # Get necessary variables from annotation
-            annotation = self.samples.iloc[index]
-            file_name = annotation[cfg.file_name_col]
-            sample_per_sec = self.target_sample_rate
-            frame_offset = int(annotation[cfg.offset_col] * sample_per_sec)
-            num_frames = int(annotation[cfg.duration_col] * sample_per_sec)
-
-            # Load audio
-            audio = torch.load(os.path.join(cfg.data_path,file_name))
-        
-            if audio.shape[0] > num_frames:
-                audio = audio[frame_offset:frame_offset+num_frames]
-
-            # Crop if too long
-            if audio.shape[0] > self.num_samples:
-                audio = self.crop_audio(audio)
-            # Pad if too short
-            if audio.shape[0] < self.num_samples:
-                audio = self.pad_audio(audio)
-        except Exception as exc:
-            logger.error("%s", str(exc))
-            logger.error("%s %d", file_name, index)
-            raise RuntimeError("Bad Audio") from exc
-
-        #Assume audio is all mono and at target sample rate
-        #assert audio.shape[0] == 1
-        #assert sample_rate == self.target_sample_rate
-        #audio = self.to_mono(audio) #basically reshapes to col vect
-
-        audio = audio.to(DEVICE)
-        target = target.to(DEVICE)
-        return audio, target
-
->>>>>>> 7e18adcb
     def __len__(self):
         return self.samples.shape[0]
 
@@ -256,25 +196,15 @@
     def __getitem__(self, index): #-> Any:
         """ Takes an index and returns tuple of spectrogram image with corresponding label
         """
-<<<<<<< HEAD
         audio_augmentations = torch.nn.Sequential(
-                RandomApply([SyntheticNoise(cfg)], p = cfg.noise_p),
-                RandomApply([RandomEQ(cfg)],       p = cfg.rand_eq_p),
-                RandomApply([LowpassFilter(cfg)],  p = cfg.lowpass_p))
+                RandomApply([SyntheticNoise(cfg)],  p = cfg.noise_p),
+                RandomApply([RandomEQ(cfg)],        p = cfg.rand_eq_p),
+                RandomApply([LowpassFilter(cfg)],   p = cfg.lowpass_p))
+                RandomApply([BackgroundNoise(cfg)], p = cfg.lowpass_p))
         image_augmentations = torch.nn.Sequential(
                 RandomApply([audtr.FrequencyMasking(cfg.freq_mask_param)], p=cfg.freq_mask_p),
                 RandomApply([audtr.TimeMasking(cfg.time_mask_param)],      p=cfg.time_mask_p))
                 
-=======
-        audio_augmentations = vitr.RandomApply(torch.nn.Sequential(
-                SyntheticNoise("white", 0.05),
-                BackgroundNoise(cfg.background_intensity)), p=1)
-        image_augmentations = vitr.RandomApply(torch.nn.Sequential(
-                audtr.FrequencyMasking(cfg.freq_mask_param),
-                audtr.TimeMasking(cfg.time_mask_param)), p=0.4)
->>>>>>> 7e18adcb
-
-
         audio, target = get_annotation(
                 df = self.samples,
                 index = index,
