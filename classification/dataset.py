--- conflicted
+++ resolved
@@ -16,7 +16,9 @@
 import torch
 import torch.nn.functional as F
 import torchaudio
-<<<<<<< HEAD
+from augmentations import Mixup
+from config import get_config
+from torch.utils.data import Dataset
 from torchaudio import transforms as audtr
 
 # Math library imports
@@ -29,14 +31,6 @@
 from augmentations import Mixup, add_mixup
         
 cfg = config.cfg
-=======
-from augmentations import Mixup
-from config import get_config
-from torch.utils.data import Dataset
-from torchaudio import transforms as audtr
-from tqdm import tqdm
-from augmentations import Mixup, add_mixup
->>>>>>> 61943cfd
 
 tqdm.pandas()
 if torch.cuda.is_available():
@@ -64,19 +58,11 @@
 
 
         self.mel_spectogram = audtr.MelSpectrogram(sample_rate=self.target_sample_rate,
-<<<<<<< HEAD
                                         n_mels=cfg.n_mels,
                                         n_fft=cfg.n_fft)
         self.mel_spectogram.to(device) #was cuda (?)
         self.freq_mask = audtr.FrequencyMasking(freq_mask_param=cfg.freq_mask_param)
         self.time_mask = audtr.TimeMasking(time_mask_param=cfg.time_mask_param)
-=======
-                                        n_mels=self.config.n_mels,
-                                        n_fft=self.config.n_fft)
-        self.mel_spectogram.cuda(DEVICE)
-        self.freq_mask = audtr.FrequencyMasking(freq_mask_param=self.config.freq_mask_param)
-        self.time_mask = audtr.TimeMasking(time_mask_param=self.config.time_mask_param)
->>>>>>> 61943cfd
         self.transforms = None
         self.mixup = None
 
@@ -149,13 +135,8 @@
         # removed from training so it isn't stopped after hours of time
         # Hence broad exception
         # pylint: disable-next=W0718
-<<<<<<< HEAD
         except Exception as e:
             print_verbose(file_name, "is bad", e, verbose=cfg.verbose)
-=======
-        except Exception as exc:
-            print_verbose(file_name, "is bad", exc, verbose=self.config.verbose)
->>>>>>> 61943cfd
             return pd.Series({
                 "FILE NAME": file_name,    
                 "files": "bad"
@@ -209,13 +190,8 @@
         annotation = self.samples.iloc[index]
         file_name = annotation[cfg.file_name_col]
 
-<<<<<<< HEAD
         # Turns target from integer to one hot tensor vector. I.E. 3 -> [0, 0, 0, 1, 0, 0, 0, 0, 0, 0]
         class_name = annotation[cfg.manual_id_col]
-=======
-        # Turns target from integer to one hot tensor vector. I.E. 3 -> [0, 0, 0, 1, 0]
-        class_name = annotation[self.config.manual_id_col]
->>>>>>> 61943cfd
 
         def one_hot(x, num_classes, on_value=1., off_value=0.):
             x = x.long().view(-1, 1)
@@ -361,17 +337,8 @@
         return self.num_classes
 
 
-<<<<<<< HEAD
 def get_datasets(transforms = None):
     """ Returns train and validation datasets, does random sampling for train/valid split, adds transforms to dataset
-=======
-def get_datasets(
-        transforms = None, CONFIG=None
-        ):
-    """ Returns train and validation datasets
-    Does random sampling for train/valid split
-    Adds transforms to dataset
->>>>>>> 61943cfd
     """
 
 
@@ -397,11 +364,7 @@
 
     valid = data[~data.index.isin(train.index)]
 
-<<<<<<< HEAD
     train_ds = PyhaDF_Dataset(train, csv_file="train.csv")
-=======
-    train_ds = PyhaDFDataset(train, csv_file="train.csv", CONFIG=CONFIG)
->>>>>>> 61943cfd
     species = train_ds.get_classes()
 
     mixup_ds = PyhaDF_Dataset(train, csv_file="mixup.csv",train=False)
@@ -411,12 +374,7 @@
         train_ds.set_transforms(transforms)
         train_ds.set_mixup(mixup)
 
-<<<<<<< HEAD
     valid_ds = PyhaDF_Dataset(valid, csv_file="valid.csv",train=False, species=species)
-=======
-    valid_ds = PyhaDFDataset(valid, csv_file="valid.csv",
-                             train=False, species=species, CONFIG=CONFIG)
->>>>>>> 61943cfd
     return train_ds, valid_ds
 
 def main():
