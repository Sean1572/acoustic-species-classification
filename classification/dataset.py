--- conflicted
+++ resolved
@@ -310,24 +310,13 @@
 
     #train = train.reset_index().rename(columns={"level_1": "index"}).set_index("index").drop(columns="level_0")
     valid = data[~data.index.isin(train.index)]
-<<<<<<< HEAD
-    return (
-        PyhaDF_Dataset(train, csv_file="train.csv", CONFIG=CONFIG),
-        PyhaDF_Dataset(valid, csv_file="valid.csv",train=False, CONFIG=CONFIG)
-    )
-=======
-
+    
     train_ds = PyhaDF_Dataset(train, csv_file="train.csv", CONFIG=CONFIG)
     species = train_ds.get_classes()
 
     valid_ds = PyhaDF_Dataset(valid, csv_file="valid.csv",train=False, species=species, CONFIG=CONFIG)
     return train_ds, valid_ds
-    #data = BirdCLEFDataset(root="/share/acoustic_species_id/BirdCLEF2023_train_audio_chunks", CONFIG=CONFIG)
-    #no_bird_data = BirdCLEFDataset(root="/share/acoustic_species_id/no_bird_10_000_audio_chunks", CONFIG=CONFIG)
-    #data = torch.utils.data.ConcatDataset([data, no_bird_data])
-    #train_data, val_data = torch.utils.data.random_split(data, [0.8, 0.2])
-    #return train_data, val_data
->>>>>>> 8f4c3122
+
 
 def main():
     """
