--- conflicted
+++ resolved
@@ -70,10 +70,6 @@
         self.pooling = GeM()
         self.embedding = nn.Linear(in_features, embedding_size)
         self.fc = nn.Linear(embedding_size, CONFIG.num_classes)
-<<<<<<< HEAD
-=======
-        # Must call create_loss_fn after initializing the model to give it the weights
->>>>>>> ad3af588
         self.loss_fn = None
     
     def forward(self, images):
@@ -89,16 +85,7 @@
         """ Returns the loss function and sets self.loss_fn
         """
         if not self.config.imb: # normal loss
-<<<<<<< HEAD
-            if self.config.pos_weight != 1:
-                self.loss_fn = nn.CrossEntropyLoss(
-                    pos_weight=torch.tensor([self.config.pos_weight] * self.config.num_classes).to(self.device)
-                )
-            else:
-                self.loss_fn = nn.CrossEntropyLoss()
-=======
             self.loss_fn = nn.CrossEntropyLoss()
->>>>>>> ad3af588
         else: # weighted loss
             self.loss_fn = nn.CrossEntropyLoss(
                 weight=torch.tensor(
