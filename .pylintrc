--- conflicted
+++ resolved
@@ -155,11 +155,7 @@
 #class-rgx=
 
 # Naming style matching correct constant names.
-<<<<<<< HEAD
-const-naming-style=UPPER_CASE 
-=======
 const-naming-style=UPPER_CASE
->>>>>>> 1ce9ab85
 
 # Regular expression matching correct constant names. Overrides const-naming-
 # style. If left empty, constant names will be checked with the set naming
